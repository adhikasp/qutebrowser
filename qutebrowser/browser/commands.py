--- conflicted
+++ resolved
@@ -514,11 +514,8 @@
     @cmdutils.argument('win_id', completion=miscmodels.window)
     @cmdutils.argument('count', value=cmdutils.Value.count)
     def tab_give(self, win_id: int = None, keep: bool = False,
-<<<<<<< HEAD
-                 count: int = None, private: bool = False) -> None:
-=======
-                 recursive: bool = False, count: int = None) -> None:
->>>>>>> 12ce01c8
+                 count: int = None, private: bool = False,
+                 recursive: bool = False) -> None:
         """Give the current tab to a new or existing window if win_id given.
 
         If no win_id is given, the tab will get detached into a new window.
@@ -527,11 +524,8 @@
             win_id: The window ID of the window to give the current tab to.
             keep: If given, keep the old tab around.
             count: Overrides win_id (index starts at 1 for win_id=0).
-<<<<<<< HEAD
             private: If the tab should be detached into a private instance.
-=======
             recursive: Whether to move the entire subtree starting at the tab.
->>>>>>> 12ce01c8
         """
         if config.val.tabs.tabs_are_windows:
             raise cmdutils.CommandError("Can't give tabs when using "
@@ -558,16 +552,10 @@
             tabbed_browser = objreg.get('tabbed-browser', scope='window',
                                         window=win_id)
 
-<<<<<<< HEAD
             if private and not tabbed_browser.is_private:
                 raise cmdutils.CommandError(
                     "The window with id {} is not private".format(win_id))
 
-        tabbed_browser.tabopen(self._current_url())
-        if not keep:
-            self._tabbed_browser.close_tab(self._current_widget(),
-                                           add_undo=False)
-=======
         if recursive and tabbed_browser.is_treetabbedbrowser:
             self._tree_tab_give(tabbed_browser, keep)
         else:
@@ -575,7 +563,6 @@
             if not keep:
                 self._tabbed_browser.close_tab(self._current_widget(),
                                                add_undo=False)
->>>>>>> 12ce01c8
 
     def _back_forward(self, tab, bg, window, count, forward):
         """Helper function for :back/:forward."""
@@ -1020,13 +1007,9 @@
         tabbed_browser.widget.setCurrentWidget(tab)
 
     @cmdutils.register(instance='command-dispatcher', scope='window')
-<<<<<<< HEAD
-    @cmdutils.argument('index', choices=['last', 'stack-next', 'stack-prev'],
+    @cmdutils.argument('index', choices=['last', 'parent', 
+                                         'stack-next', 'stack-prev'],
                        completion=miscmodels.tab_focus)
-=======
-    @cmdutils.argument('index', choices=['last', 'parent',
-                                         'stack-next', 'stack-prev'])
->>>>>>> 12ce01c8
     @cmdutils.argument('count', value=cmdutils.Value.count)
     def tab_focus(self, index: typing.Union[str, int] = None,
                   count: int = None, no_last: bool = False) -> None:
