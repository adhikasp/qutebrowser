--- conflicted
+++ resolved
@@ -19,12 +19,8 @@
 
 """Prompt shown in the statusbar."""
 
-<<<<<<< HEAD
-=======
 import functools
 
-from PyQt5.QtCore import pyqtSignal
->>>>>>> de37ed64
 from PyQt5.QtWidgets import QHBoxLayout, QWidget, QLineEdit
 
 from qutebrowser.widgets import misc
@@ -51,14 +47,7 @@
         _hbox: The QHBoxLayout used to display the text and prompt.
     """
 
-<<<<<<< HEAD
-    def __init__(self, parent=None):
-=======
-    show_prompt = pyqtSignal()
-    hide_prompt = pyqtSignal()
-
     def __init__(self, win_id, parent=None):
->>>>>>> de37ed64
         super().__init__(parent)
         objreg.register('prompt', self, scope='window', window=win_id)
         self._hbox = QHBoxLayout(self)
@@ -71,17 +60,12 @@
         self.lineedit = PromptLineEdit()
         self._hbox.addWidget(self.lineedit)
 
-<<<<<<< HEAD
-        prompter_obj = prompter.Prompter(self)
-        objreg.register('prompter', prompter_obj)
-=======
         prompter_obj = prompter.Prompter(win_id)
         objreg.register('prompter', prompter_obj, scope='window',
                         window=win_id)
         self.destroyed.connect(
             functools.partial(objreg.delete, 'prompter', scope='window',
                               window=win_id))
->>>>>>> de37ed64
 
     def __repr__(self):
         return utils.get_repr(self)