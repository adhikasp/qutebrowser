# vim: ft=python fileencoding=utf-8 sts=4 sw=4 et:

# Copyright 2014-2016 Florian Bruhin (The Compiler) <mail@qutebrowser.org>
#
# This file is part of qutebrowser.
#
# qutebrowser is free software: you can redistribute it and/or modify
# it under the terms of the GNU General Public License as published by
# the Free Software Foundation, either version 3 of the License, or
# (at your option) any later version.
#
# qutebrowser is distributed in the hope that it will be useful,
# but WITHOUT ANY WARRANTY; without even the implied warranty of
# MERCHANTABILITY or FITNESS FOR A PARTICULAR PURPOSE.  See the
# GNU General Public License for more details.
#
# You should have received a copy of the GNU General Public License
# along with qutebrowser.  If not, see <http://www.gnu.org/licenses/>.

"""Configuration data for config.py.

Module attributes:

FIRST_COMMENT: The initial comment header to place in the config.
SECTION_DESC: A dictionary with descriptions for sections.
DATA: A global read-only copy of the default config, an OrderedDict of
      sections.
"""

import sys
import re
import collections

from qutebrowser.config import configtypes as typ
from qutebrowser.config import sections as sect
from qutebrowser.config.value import SettingValue
from qutebrowser.utils.qtutils import MAXVALS
from qutebrowser.utils import usertypes


FIRST_COMMENT = r"""
# vim: ft=dosini

# Configfile for qutebrowser.
#
# This configfile is parsed by python's configparser in extended
# interpolation mode. The format is very INI-like, so there are
# categories like [general] with "key = value"-pairs.
#
# Note that you shouldn't add your own comments, as this file is
# regenerated every time the config is saved.
#
# Interpolation looks like  ${value}  or  ${section:value} and will be
# replaced by the respective value.
#
# Some settings will expand environment variables. Note that, since
# interpolation is run first, you will need to escape the  $  char as
# described below.
#
# This is the default config, so if you want to remove anything from
# here (as opposed to change/add), for example a key binding, set it to
# an empty value.
#
# You will need to escape the following values:
#   - # at the start of the line (at the first position of the key) (\#)
#   - $ in a value ($$)
"""


SECTION_DESC = {
    'general': "General/miscellaneous options.",
    'ui': "General options related to the user interface.",
    'input': "Options related to input modes.",
    'network': "Settings related to the network.",
    'completion': "Options related to completion and command history.",
    'tabs': "Configuration of the tab bar.",
    'storage': "Settings related to cache and storage.",
    'content': "Loaded plugins/scripts and allowed actions.",
    'hints': "Hinting settings.",
    'searchengines': (
        "Definitions of search engines which can be used via the address "
        "bar.\n"
        "The searchengine named `DEFAULT` is used when "
        "`general -> auto-search` is true and something else than a URL was "
        "entered to be opened. Other search engines can be used by prepending "
        "the search engine name to the search term, e.g. "
        "`:open google qutebrowser`. The string `{}` will be replaced by the "
        "search term, use `{{` and `}}` for literal `{`/`}` signs."),
    'aliases': (
        "Aliases for commands.\n"
        "By default, no aliases are defined. Example which adds a new command "
        "`:qtb` to open qutebrowsers website:\n\n"
        "`qtb = open http://www.qutebrowser.org/`"),
    'colors': (
        "Colors used in the UI.\n"
        "A value can be in one of the following format:\n\n"
        " * `#RGB`/`#RRGGBB`/`#RRRGGGBBB`/`#RRRRGGGGBBBB`\n"
        " * An SVG color name as specified in http://www.w3.org/TR/SVG/"
        "types.html#ColorKeywords[the W3C specification].\n"
        " * transparent (no color)\n"
        " * `rgb(r, g, b)` / `rgba(r, g, b, a)` (values 0-255 or "
        "percentages)\n"
        " * `hsv(h, s, v)` / `hsva(h, s, v, a)` (values 0-255, hue 0-359)\n"
        " * A gradient as explained in http://doc.qt.io/qt-5/"
        "stylesheet-reference.html#list-of-property-types[the Qt "
        "documentation] under ``Gradient''.\n\n"
        "A *.system value determines the color system to use for color "
        "interpolation between similarly-named *.start and *.stop entries, "
        "regardless of how they are defined in the options. "
        "Valid values are 'rgb', 'hsv', and 'hsl'.\n\n"
        "The `hints.*` values are a special case as they're real CSS "
        "colors, not Qt-CSS colors. There, for a gradient, you need to use "
        "`-webkit-gradient`, see https://www.webkit.org/blog/175/introducing-"
        "css-gradients/[the WebKit documentation]."),
    'fonts': (
        "Fonts used for the UI, with optional style/weight/size.\n\n"
        " * Style: `normal`/`italic`/`oblique`\n"
        " * Weight: `normal`, `bold`, `100`..`900`\n"
        " * Size: _number_ `px`/`pt`"),
}


DEFAULT_FONT_SIZE = '10pt' if sys.platform == 'darwin' else '8pt'


def data(readonly=False):
    """Get the default config data.

    Return:
        A {name: section} OrderedDict.
    """
    return collections.OrderedDict([
        ('general', sect.KeyValue(
            ('ignore-case',
             SettingValue(typ.IgnoreCase(), 'smart'),
             "Whether to find text on a page case-insensitively."),

            ('startpage',
             SettingValue(typ.List(typ.String()), 'https://duckduckgo.com'),
             "The default page(s) to open at the start, separated by commas."),

            ('default-page',
             SettingValue(typ.FuzzyUrl(), '${startpage}'),
             "The page to open if :open -t/-b/-w is used without URL. Use "
             "`about:blank` for a blank page."),

            ('auto-search',
             SettingValue(typ.AutoSearch(), 'naive'),
             "Whether to start a search when something else than a URL is "
             "entered."),

            ('auto-save-config',
             SettingValue(typ.Bool(), 'true'),
             "Whether to save the config automatically on quit."),

            ('auto-save-interval',
             SettingValue(typ.Int(minval=0, maxval=MAXVALS['int']), '15000'),
             "How often (in milliseconds) to auto-save config/cookies/etc."),

            ('editor',
             SettingValue(typ.ShellCommand(placeholder=True), 'gvim -f "{}"'),
             "The editor (and arguments) to use for the `open-editor` "
             "command.\n\n"
             "The arguments get split like in a shell, so you can use `\"` or "
             "`'` to quote them.\n"
             "`{}` gets replaced by the filename of the file to be edited."),

            ('editor-encoding',
             SettingValue(typ.Encoding(), 'utf-8'),
             "Encoding to use for editor."),

            ('private-browsing',
             SettingValue(typ.Bool(), 'false',
                          backends=[usertypes.Backend.QtWebKit]),
             "Do not record visited pages in the history or store web page "
             "icons."),

            ('developer-extras',
             SettingValue(typ.Bool(), 'false'),
             "Enable extra tools for Web developers.\n\n"
             "This needs to be enabled for `:inspector` to work and also adds "
             "an _Inspect_ entry to the context menu."),

            ('print-element-backgrounds',
             SettingValue(typ.Bool(), 'true',
                          backends=[usertypes.Backend.QtWebKit]),
             "Whether the background color and images are also drawn when the "
             "page is printed."),

            ('xss-auditing',
             SettingValue(typ.Bool(), 'false'),
             "Whether load requests should be monitored for cross-site "
             "scripting attempts.\n\n"
             "Suspicious scripts will be blocked and reported in the "
             "inspector's JavaScript console. Enabling this feature might "
             "have an impact on performance."),

            ('site-specific-quirks',
             SettingValue(typ.Bool(), 'true',
                          backends=[usertypes.Backend.QtWebKit]),
             "Enable workarounds for broken sites."),

            ('default-encoding',
             SettingValue(typ.String(none_ok=True), ''),
             "Default encoding to use for websites.\n\n"
             "The encoding must be a string describing an encoding such as "
             "_utf-8_, _iso-8859-1_, etc. If left empty a default value will "
             "be used."),

            ('new-instance-open-target',
             SettingValue(typ.String(
                 valid_values=typ.ValidValues(
                     ('tab', "Open a new tab in the existing "
                      "window and activate the window."),
                     ('tab-bg', "Open a new background tab in the "
                      "existing window and activate the "
                      "window."),
                     ('tab-silent', "Open a new tab in the existing "
                      "window without activating "
                      "the window."),
                     ('tab-bg-silent', "Open a new background tab "
                      "in the existing window "
                      "without activating the "
                      "window."),
                     ('window', "Open in a new window.")
                 )), 'tab'),
             "How to open links in an existing instance if a new one is "
             "launched."),

            ('new-instance-open-target.window',
             SettingValue(typ.String(
                 valid_values=typ.ValidValues(
                     ('last-opened', "Open new tabs in the last opened "
                                     "window."),
                     ('last-focused', "Open new tabs in the most recently "
                                      "focused window."),
                     ('last-visible', "Open new tabs in the most recently "
                                      "visible window.")
                 )), 'last-focused'),
             "Which window to choose when opening links as new tabs."),

            ('log-javascript-console',
             SettingValue(typ.String(
                 valid_values=typ.ValidValues(
                     ('none', "Don't log messages."),
                     ('debug', "Log messages with debug level."),
                     ('info', "Log messages with info level.")
                 )), 'debug'),
             "How to log javascript console messages."),

            ('save-session',
             SettingValue(typ.Bool(), 'false'),
             "Whether to always save the open pages."),

            ('session-default-name',
             SettingValue(typ.SessionName(none_ok=True), ''),
             "The name of the session to save by default, or empty for the "
             "last loaded session."),

            ('url-incdec-segments',
             SettingValue(
                 typ.FlagList(valid_values=typ.ValidValues(
                     'host', 'path', 'query', 'anchor')),
                 'path,query'),
             "The URL segments where `:navigate increment/decrement` will "
             "search for a number."),

            readonly=readonly
        )),

        ('ui', sect.KeyValue(
            ('zoom-levels',
             SettingValue(typ.List(typ.Perc(minval=0)),
                          '25%,33%,50%,67%,75%,90%,100%,110%,125%,150%,175%,'
                          '200%,250%,300%,400%,500%'),
             "The available zoom levels, separated by commas."),

            ('default-zoom',
             SettingValue(typ.Perc(), '100%'),
             "The default zoom level."),

            ('downloads-position',
             SettingValue(typ.VerticalPosition(), 'top'),
             "Where to show the downloaded files."),

            ('status-position',
             SettingValue(typ.VerticalPosition(), 'bottom'),
             "The position of the status bar."),

            ('message-timeout',
             SettingValue(typ.Int(), '2000'),
             "Time (in ms) to show messages in the statusbar for."),

            ('message-unfocused',
             SettingValue(typ.Bool(), 'false'),
             "Whether to show messages in unfocused windows."),

            ('confirm-quit',
             SettingValue(typ.ConfirmQuit(), 'never'),
             "Whether to confirm quitting the application."),

            ('zoom-text-only',
             SettingValue(typ.Bool(), 'false',
                          backends=[usertypes.Backend.QtWebKit]),
             "Whether the zoom factor on a frame applies only to the text or "
             "to all content."),

            ('frame-flattening',
             SettingValue(typ.Bool(), 'false',
                          backends=[usertypes.Backend.QtWebKit]),
             "Whether to  expand each subframe to its contents.\n\n"
             "This will flatten all the frames to become one scrollable "
             "page."),

            ('user-stylesheet',
             SettingValue(typ.UserStyleSheet(none_ok=True),
                          'html > ::-webkit-scrollbar { width: 0px; '
                          'height: 0px; }',
                          backends=[usertypes.Backend.QtWebKit]),
             "User stylesheet to use (absolute filename, filename relative to "
             "the config directory or CSS string). Will expand environment "
             "variables."),

            ('css-media-type',
             SettingValue(typ.String(none_ok=True), '',
                          backends=[usertypes.Backend.QtWebKit]),
             "Set the CSS media type."),

            ('smooth-scrolling',
             SettingValue(typ.Bool(), 'false'),
             "Whether to enable smooth scrolling for webpages."),

            ('remove-finished-downloads',
             SettingValue(typ.Int(minval=-1), '-1'),
             "Number of milliseconds to wait before removing finished "
             "downloads. Will not be removed if value is -1."),

            ('hide-statusbar',
             SettingValue(typ.Bool(), 'false'),
             "Whether to hide the statusbar unless a message is shown."),

            ('statusbar-padding',
             SettingValue(typ.Padding(), '1,1,0,0'),
             "Padding for statusbar (top, bottom, left, right)."),

            ('window-title-format',
             SettingValue(typ.FormatString(fields=['perc', 'perc_raw', 'title',
                                                   'title_sep', 'id',
                                                   'scroll_pos', 'host']),
                          '{perc}{title}{title_sep}qutebrowser'),
             "The format to use for the window title. The following "
             "placeholders are defined:\n\n"
             "* `{perc}`: The percentage as a string like `[10%]`.\n"
             "* `{perc_raw}`: The raw percentage, e.g. `10`\n"
             "* `{title}`: The title of the current web page\n"
             "* `{title_sep}`: The string ` - ` if a title is set, empty "
             "otherwise.\n"
             "* `{id}`: The internal window ID of this window.\n"
             "* `{scroll_pos}`: The page scroll position.\n"
             "* `{host}`: The host of the current web page."),

            ('modal-js-dialog',
             SettingValue(typ.Bool(), 'false'),
             "Use standard JavaScript modal dialog for alert() and confirm()"),

            ('hide-wayland-decoration',
             SettingValue(typ.Bool(), 'false'),
             "Hide the window decoration when using wayland "
             "(requires restart)"),

            ('keyhint-blacklist',
             SettingValue(typ.List(typ.String(), none_ok=True), ''),
             "Keychains that shouldn't be shown in the keyhint dialog\n\n"
             "Globs are supported, so ';*' will blacklist all keychains"
             "starting with ';'. Use '*' to disable keyhints"),

            readonly=readonly
        )),

        ('network', sect.KeyValue(
            ('do-not-track',
             SettingValue(typ.Bool(), 'true',
                          backends=[usertypes.Backend.QtWebKit]),
             "Value to send in the `DNT` header."),

            ('accept-language',
             SettingValue(typ.String(none_ok=True), 'en-US,en',
                          backends=[usertypes.Backend.QtWebKit]),
             "Value to send in the `accept-language` header."),

            ('referer-header',
             SettingValue(typ.String(
                 valid_values=typ.ValidValues(
                     ('always', "Always send."),
                     ('never', "Never send; this is not recommended,"
                      " as some sites may break."),
                     ('same-domain', "Only send for the same domain."
                      " This will still protect your privacy, but"
                      " shouldn't break any sites.")
                 )), 'same-domain', backends=[usertypes.Backend.QtWebKit]),
             "Send the Referer header"),

            ('user-agent',
             SettingValue(typ.UserAgent(none_ok=True), '',
                          backends=[usertypes.Backend.QtWebKit]),
             "User agent to send. Empty to send the default."),

            ('proxy',
             SettingValue(typ.Proxy(), 'system',
                          backends=[usertypes.Backend.QtWebKit]),
             "The proxy to use.\n\n"
             "In addition to the listed values, you can use a `socks://...` "
             "or `http://...` URL."),

            ('proxy-dns-requests',
             SettingValue(typ.Bool(), 'true',
                          backends=[usertypes.Backend.QtWebKit]),
             "Whether to send DNS requests over the configured proxy."),

            ('ssl-strict',
             SettingValue(typ.BoolAsk(), 'ask',
                          backends=[usertypes.Backend.QtWebKit]),
             "Whether to validate SSL handshakes."),

            ('dns-prefetch',
             SettingValue(typ.Bool(), 'true',
                          backends=[usertypes.Backend.QtWebKit]),
             "Whether to try to pre-fetch DNS entries to speed up browsing."),

            ('custom-headers',
             SettingValue(typ.HeaderDict(none_ok=True), '',
                          backends=[usertypes.Backend.QtWebKit]),
             "Set custom headers for qutebrowser HTTP requests."),

            readonly=readonly
        )),

        ('completion', sect.KeyValue(
            ('auto-open',
             SettingValue(typ.Bool(), 'true'),
             "Automatically open completion when typing."),

            ('download-path-suggestion',
             SettingValue(
                 typ.String(valid_values=typ.ValidValues(
                     ('path', "Show only the download path."),
                     ('filename', "Show only download filename."),
                     ('both', "Show download path and filename."))),
                 'path'),
             "What to display in the download filename input."),

            ('timestamp-format',
             SettingValue(typ.TimestampTemplate(none_ok=True), '%Y-%m-%d'),
             "How to format timestamps (e.g. for history)"),

            ('show',
             SettingValue(typ.Bool(), 'true'),
             "Whether to show the autocompletion window."),

            ('height',
             SettingValue(typ.PercOrInt(minperc=0, maxperc=100, minint=1),
                          '50%'),
             "The height of the completion, in px or as percentage of the "
             "window."),

            ('cmd-history-max-items',
             SettingValue(typ.Int(minval=-1), '100'),
             "How many commands to save in the command history.\n\n"
             "0: no history / -1: unlimited"),

            ('web-history-max-items',
             SettingValue(typ.Int(minval=-1), '1000'),
             "How many URLs to show in the web history.\n\n"
             "0: no history / -1: unlimited"),

            ('quick-complete',
             SettingValue(typ.Bool(), 'true'),
             "Whether to move on to the next part when there's only one "
             "possible completion left."),

            ('shrink',
             SettingValue(typ.Bool(), 'false'),
             "Whether to shrink the completion to be smaller than the "
             "configured size if there are no scrollbars."),

            ('scrollbar-width',
             SettingValue(typ.Int(minval=0), '12'),
             "Width of the scrollbar in the completion window (in px)."),

            ('scrollbar-padding',
             SettingValue(typ.Int(minval=0), '2'),
             "Padding of scrollbar handle in completion window (in px)."),

            readonly=readonly
        )),

        ('input', sect.KeyValue(
            ('timeout',
             SettingValue(typ.Int(minval=0, maxval=MAXVALS['int']), '500'),
             "Timeout (in milliseconds) for ambiguous key bindings.\n\n"
             "If the current input forms both a complete match and a partial "
             "match, the complete match will be executed after this time."),

            ('partial-timeout',
             SettingValue(typ.Int(minval=0, maxval=MAXVALS['int']), '5000'),
             "Timeout (in milliseconds) for partially typed key bindings.\n\n"
             "If the current input forms only partial matches, the keystring "
             "will be cleared after this time."),

            ('insert-mode-on-plugins',
             SettingValue(typ.Bool(), 'false'),
             "Whether to switch to insert mode when clicking flash and other "
             "plugins."),

            ('auto-leave-insert-mode',
             SettingValue(typ.Bool(), 'true'),
             "Whether to leave insert mode if a non-editable element is "
             "clicked."),

            ('auto-insert-mode',
             SettingValue(typ.Bool(), 'false'),
             "Whether to automatically enter insert mode if an editable "
             "element is focused after page load."),

            ('forward-unbound-keys',
             SettingValue(typ.String(
                 valid_values=typ.ValidValues(
                     ('all', "Forward all unbound keys."),
                     ('auto', "Forward unbound non-alphanumeric "
                      "keys."),
                     ('none', "Don't forward any keys.")
                 )), 'auto'),
             "Whether to forward unbound keys to the webview in normal mode."),

            ('spatial-navigation',
             SettingValue(typ.Bool(), 'false'),
             "Enables or disables the Spatial Navigation feature.\n\n"
             "Spatial navigation consists in the ability to navigate between "
             "focusable elements in a Web page, such as hyperlinks and form "
             "controls, by using Left, Right, Up and Down arrow keys. For "
             "example, if a user presses the Right key, heuristics determine "
             "whether there is an element he might be trying to reach towards "
             "the right and which element he probably wants."),

            ('links-included-in-focus-chain',
             SettingValue(typ.Bool(), 'true'),
             "Whether hyperlinks should be included in the keyboard focus "
             "chain."),

            ('rocker-gestures',
             SettingValue(typ.Bool(), 'false'),
             "Whether to enable Opera-like mouse rocker gestures. This "
             "disables the context menu."),

            ('mouse-zoom-divider',
             SettingValue(typ.Int(minval=1), '512'),
             "How much to divide the mouse wheel movements to translate them "
             "into zoom increments."),

            readonly=readonly
        )),

        ('tabs', sect.KeyValue(
            ('background-tabs',
             SettingValue(typ.Bool(), 'false'),
             "Whether to open new tabs (middleclick/ctrl+click) in "
             "background."),

            ('select-on-remove',
             SettingValue(typ.SelectOnRemove(), 'right'),
             "Which tab to select when the focused tab is removed."),

            ('new-tab-position',
             SettingValue(typ.NewTabPosition(), 'right'),
             "How new tabs are positioned."),

            ('new-tab-position-explicit',
             SettingValue(typ.NewTabPosition(), 'last'),
             "How new tabs opened explicitly are positioned."),

            ('last-close',
             SettingValue(typ.String(
                 valid_values=typ.ValidValues(
                     ('ignore', "Don't do anything."),
                     ('blank', "Load a blank page."),
                     ('startpage', "Load the start page."),
                     ('default-page', "Load the default page."),
                     ('close', "Close the window.")
                 )), 'ignore'),
             "Behavior when the last tab is closed."),

            ('show',
             SettingValue(
                 typ.String(valid_values=typ.ValidValues(
                     ('always', "Always show the tab bar."),
                     ('never', "Always hide the tab bar."),
                     ('multiple', "Hide the tab bar if only one tab "
                      "is open."),
                     ('switching', "Show the tab bar when switching "
                      "tabs.")
                 )), 'always'),
             "When to show the tab bar"),

            ('show-switching-delay',
             SettingValue(typ.Int(), '800'),
             "Time to show the tab bar before hiding it when tabs->show is "
             "set to 'switching'."),

            ('wrap',
             SettingValue(typ.Bool(), 'true'),
             "Whether to wrap when changing tabs."),

            ('movable',
             SettingValue(typ.Bool(), 'true'),
             "Whether tabs should be movable."),

            ('close-mouse-button',
             SettingValue(typ.String(
                 valid_values=typ.ValidValues(
                     ('right', "Close tabs on right-click."),
                     ('middle', "Close tabs on middle-click."),
                     ('none', "Don't close tabs using the mouse.")
                 )), 'middle'),
             "On which mouse button to close tabs."),

            ('position',
             SettingValue(typ.Position(), 'top'),
             "The position of the tab bar."),

            ('show-favicons',
             SettingValue(typ.Bool(), 'true'),
             "Whether to show favicons in the tab bar."),

            ('width',
             SettingValue(typ.PercOrInt(minperc=0, maxperc=100, minint=1),
                          '20%'),
             "The width of the tab bar if it's vertical, in px or as "
             "percentage of the window."),

            ('indicator-width',
             SettingValue(typ.Int(minval=0), '3'),
             "Width of the progress indicator (0 to disable)."),

            ('tabs-are-windows',
             SettingValue(typ.Bool(), 'false'),
             "Whether to open windows instead of tabs."),

            ('title-format',
             SettingValue(typ.FormatString(
                 fields=['perc', 'perc_raw', 'title', 'title_sep', 'index',
                         'id', 'scroll_pos', 'host']), '{index}: {title}'),
             "The format to use for the tab title. The following placeholders "
             "are defined:\n\n"
             "* `{perc}`: The percentage as a string like `[10%]`.\n"
             "* `{perc_raw}`: The raw percentage, e.g. `10`\n"
             "* `{title}`: The title of the current web page\n"
             "* `{title_sep}`: The string ` - ` if a title is set, empty "
             "otherwise.\n"
             "* `{index}`: The index of this tab.\n"
             "* `{id}`: The internal tab ID of this tab.\n"
             "* `{scroll_pos}`: The page scroll position.\n"
             "* `{host}`: The host of the current web page."),

            ('title-alignment',
             SettingValue(typ.TextAlignment(), 'left'),
             "Alignment of the text inside of tabs"),

            ('mousewheel-tab-switching',
             SettingValue(typ.Bool(), 'true'),
             "Switch between tabs using the mouse wheel."),

            ('padding',
             SettingValue(typ.Padding(), '0,0,5,5'),
             "Padding for tabs (top, bottom, left, right)."),

            ('indicator-padding',
             SettingValue(typ.Padding(), '2,2,0,4'),
             "Padding for indicators (top, bottom, left, right)."),

            readonly=readonly
        )),

        ('storage', sect.KeyValue(
            ('download-directory',
             SettingValue(typ.Directory(none_ok=True), ''),
             "The directory to save downloads to. An empty value selects a "
             "sensible os-specific default. Will expand environment "
             "variables."),

            ('prompt-download-directory',
             SettingValue(typ.Bool(), 'true'),
             "Whether to prompt the user for the download location.\n"
             "If set to false, 'download-directory' will be used."),

            ('remember-download-directory',
             SettingValue(typ.Bool(), 'true'),
             "Whether to remember the last used download directory."),

            ('maximum-pages-in-cache',
             SettingValue(
                 typ.Int(none_ok=True, minval=0, maxval=MAXVALS['int']), '',
                 backends=[usertypes.Backend.QtWebKit]),
             "The maximum number of pages to hold in the global memory page "
             "cache.\n\n"
             "The Page Cache allows for a nicer user experience when "
             "navigating forth or back to pages in the forward/back history, "
             "by pausing and resuming up to _n_ pages.\n\n"
             "For more information about the feature, please refer to: "
             "http://webkit.org/blog/427/webkit-page-cache-i-the-basics/"),

            ('object-cache-capacities',
             SettingValue(
                 typ.List(typ.WebKitBytes(maxsize=MAXVALS['int'],
                          none_ok=True), none_ok=True, length=3), '',
                 backends=[usertypes.Backend.QtWebKit]),
             "The capacities for the global memory cache for dead objects "
             "such as stylesheets or scripts. Syntax: cacheMinDeadCapacity, "
             "cacheMaxDead, totalCapacity.\n\n"
             "The _cacheMinDeadCapacity_ specifies the minimum number of "
             "bytes that dead objects should consume when the cache is under "
             "pressure.\n\n"
             "_cacheMaxDead_ is the maximum number of bytes that dead objects "
             "should consume when the cache is *not* under pressure.\n\n"
             "_totalCapacity_ specifies the maximum number of bytes "
             "that the cache should consume *overall*."),

            ('offline-storage-default-quota',
             SettingValue(typ.WebKitBytes(maxsize=MAXVALS['int64'],
                                          none_ok=True), '',
                          backends=[usertypes.Backend.QtWebKit]),
             "Default quota for new offline storage databases."),

            ('offline-web-application-cache-quota',
             SettingValue(typ.WebKitBytes(maxsize=MAXVALS['int64'],
                                          none_ok=True), '',
                          backends=[usertypes.Backend.QtWebKit]),
             "Quota for the offline web application cache."),

            ('offline-storage-database',
             SettingValue(typ.Bool(), 'true',
                          backends=[usertypes.Backend.QtWebKit]),
             "Whether support for the HTML 5 offline storage feature is "
             "enabled."),

            ('offline-web-application-storage',
             SettingValue(typ.Bool(), 'true',
                          backends=[usertypes.Backend.QtWebKit]),
             "Whether support for the HTML 5 web application cache feature is "
             "enabled.\n\n"
             "An application cache acts like an HTTP cache in some sense. For "
             "documents that use the application cache via JavaScript, the "
             "loader engine will first ask the application cache for the "
             "contents, before hitting the network.\n\n"
             "The feature is described in details at: "
             "http://dev.w3.org/html5/spec/Overview.html#appcache"),

            ('local-storage',
             SettingValue(typ.Bool(), 'true'),
             "Whether support for the HTML 5 local storage feature is "
             "enabled."),

            ('cache-size',
             SettingValue(typ.Int(minval=0, maxval=MAXVALS['int64']),
                          '52428800'),
             "Size of the HTTP network cache."),

            readonly=readonly
        )),

        ('content', sect.KeyValue(
            ('allow-images',
             SettingValue(typ.Bool(), 'true'),
             "Whether images are automatically loaded in web pages."),

            ('allow-javascript',
             SettingValue(typ.Bool(), 'true'),
             "Enables or disables the running of JavaScript programs."),

            ('allow-plugins',
             SettingValue(typ.Bool(), 'false'),
             "Enables or disables plugins in Web pages.\n\n"
             'Qt plugins with a mimetype such as "application/x-qt-plugin" '
             "are not affected by this setting."),

            ('webgl',
             SettingValue(typ.Bool(), 'false'),
             "Enables or disables WebGL. For QtWebEngine, Qt/PyQt >= 5.7 is "
             "required for this setting."),

            ('css-regions',
             SettingValue(typ.Bool(), 'true',
                          backends=[usertypes.Backend.QtWebKit]),
             "Enable or disable support for CSS regions."),

            ('hyperlink-auditing',
             SettingValue(typ.Bool(), 'false'),
             "Enable or disable hyperlink auditing (<a ping>)."),

            ('geolocation',
             SettingValue(typ.BoolAsk(), 'ask'),
             "Allow websites to request geolocations."),

            ('notifications',
             SettingValue(typ.BoolAsk(), 'ask'),
             "Allow websites to show notifications."),

            ('javascript-can-open-windows',
             SettingValue(typ.Bool(), 'false'),
             "Whether JavaScript programs can open new windows."),

            ('javascript-can-close-windows',
             SettingValue(typ.Bool(), 'false',
                          backends=[usertypes.Backend.QtWebKit]),
             "Whether JavaScript programs can close windows."),

            ('javascript-can-access-clipboard',
             SettingValue(typ.Bool(), 'false'),
             "Whether JavaScript programs can read or write to the "
             "clipboard."),

            ('ignore-javascript-prompt',
             SettingValue(typ.Bool(), 'false'),
             "Whether all javascript prompts should be ignored."),

            ('ignore-javascript-alert',
             SettingValue(typ.Bool(), 'false'),
             "Whether all javascript alerts should be ignored."),

            ('local-content-can-access-remote-urls',
             SettingValue(typ.Bool(), 'false'),
             "Whether locally loaded documents are allowed to access remote "
             "urls."),

            ('local-content-can-access-file-urls',
             SettingValue(typ.Bool(), 'true'),
             "Whether locally loaded documents are allowed to access other "
             "local urls."),

            ('cookies-accept',
             SettingValue(typ.String(
                 valid_values=typ.ValidValues(
                     ('all', "Accept all cookies."),
                     ('no-3rdparty', "Accept cookies from the same"
                      " origin only."),
                     ('no-unknown-3rdparty', "Accept cookies from "
                      "the same origin only, unless a cookie is "
                      "already set for the domain."),
                     ('never', "Don't accept cookies at all.")
                 )), 'no-3rdparty', backends=[usertypes.Backend.QtWebKit]),
             "Control which cookies to accept."),

            ('cookies-store',
             SettingValue(typ.Bool(), 'true',
                          backends=[usertypes.Backend.QtWebKit]),
             "Whether to store cookies."),

            ('host-block-lists',
             SettingValue(
                 typ.List(typ.Url(), none_ok=True),
                 'http://www.malwaredomainlist.com/hostslist/hosts.txt,'
                 'http://someonewhocares.org/hosts/hosts,'
                 'http://winhelp2002.mvps.org/hosts.zip,'
                 'http://malwaredomains.lehigh.edu/files/justdomains.zip,'
                 'http://pgl.yoyo.org/adservers/serverlist.php?'
                 'hostformat=hosts&mimetype=plaintext'),
             "List of URLs of lists which contain hosts to block.\n\n"
             "The file can be in one of the following formats:\n\n"
             "- An '/etc/hosts'-like file\n"
             "- One host per line\n"
             "- A zip-file of any of the above, with either only one file, or "
             "a file named 'hosts' (with any extension)."),

            ('host-blocking-enabled',
             SettingValue(typ.Bool(), 'true'),
             "Whether host blocking is enabled."),

            ('host-blocking-whitelist',
             SettingValue(typ.List(typ.String(), none_ok=True), 'piwik.org'),
             "List of domains that should always be loaded, despite being "
             "ad-blocked.\n\n"
             "Domains may contain * and ? wildcards and are otherwise "
             "required to exactly match the requested domain.\n\n"
             "Local domains are always exempt from hostblocking."),

            ('enable-pdfjs', SettingValue(typ.Bool(), 'false'),
             "Enable pdf.js to view PDF files in the browser.\n\n"
             "Note that the files can still be downloaded by clicking"
             " the download button in the pdf.js viewer."),

            readonly=readonly
        )),

        ('hints', sect.KeyValue(
            ('border',
             SettingValue(typ.String(), '1px solid #E3BE23'),
             "CSS border value for hints."),

            ('opacity',
             SettingValue(typ.Float(minval=0.0, maxval=1.0), '0.7'),
             "Opacity for hints."),

            ('mode',
             SettingValue(typ.String(
                 valid_values=typ.ValidValues(
                     ('number', "Use numeric hints."),
                     ('letter', "Use the chars in the hints -> "
                      "chars setting."),
                     ('word', "Use hints words based on the html "
                      "elements and the extra words."),
                 )), 'letter'),
             "Mode to use for hints."),

            ('chars',
             SettingValue(typ.UniqueCharString(minlen=2, completions=[
                 ('asdfghjkl', "Home row"),
                 ('aoeuidnths', "Home row (Dvorak)"),
                 ('abcdefghijklmnopqrstuvwxyz', "All letters"),
             ]), 'asdfghjkl'),
             "Chars used for hint strings."),

            ('min-chars',
             SettingValue(typ.Int(minval=1), '1'),
             "Minimum number of chars used for hint strings."),

            ('scatter',
             SettingValue(typ.Bool(), 'true'),
             "Whether to scatter hint key chains (like Vimium) or not (like "
             "dwb). Ignored for number hints."),

            ('uppercase',
             SettingValue(typ.Bool(), 'false'),
             "Make chars in hint strings uppercase."),

            ('dictionary',
             SettingValue(typ.File(required=False), '/usr/share/dict/words'),
             "The dictionary file to be used by the word hints."),

            ('auto-follow',
             SettingValue(typ.String(
                 valid_values=typ.ValidValues(
                     ('always', "Auto-follow whenever there is only a single "
                      "hint on a page."),
                     ('unique-match', "Auto-follow whenever there is a unique "
                      "non-empty match in either the hint string (word mode) "
                      "or filter (number mode)."),
                     ('full-match', "Follow the hint when the user typed the "
                      "whole hint (letter, word or number mode) or the "
                      "element's text (only in number mode)."),
                     ('never', "The user will always need to press Enter to "
                      "follow a hint."),
                 )), 'unique-match'),
             "Controls when a hint can be automatically followed without the "
             "user pressing Enter."),

            ('auto-follow-timeout',
             SettingValue(typ.Int(), '0'),
             "A timeout (in milliseconds) to inhibit normal-mode key bindings "
             "after a successful auto-follow."),

            ('next-regexes',
             SettingValue(typ.List(typ.Regex(flags=re.IGNORECASE)),
                          r'\bnext\b,\bmore\b,\bnewer\b,\b[>→≫]\b,\b(>>|»)\b,'
                          r'\bcontinue\b'),
             "A comma-separated list of regexes to use for 'next' links."),

            ('prev-regexes',
             SettingValue(typ.List(typ.Regex(flags=re.IGNORECASE)),
                          r'\bprev(ious)?\b,\bback\b,\bolder\b,\b[<←≪]\b,'
                          r'\b(<<|«)\b'),
             "A comma-separated list of regexes to use for 'prev' links."),

            ('find-implementation',
             SettingValue(typ.String(
                 valid_values=typ.ValidValues(
                     ('javascript', "Better but slower"),
                     ('python', "Slightly worse but faster"),
                 )), 'python'),
             "Which implementation to use to find elements to hint."),

            ('hide-unmatched-rapid-hints',
             SettingValue(typ.Bool(), 'true'),
             "Controls hiding unmatched hints in rapid mode."),

            readonly=readonly
        )),

        ('searchengines', sect.ValueList(
            typ.SearchEngineName(), typ.SearchEngineUrl(),
            ('DEFAULT', 'https://duckduckgo.com/?q={}'),

            readonly=readonly
        )),

        ('aliases', sect.ValueList(
            typ.String(forbidden=' '), typ.Command(),

            readonly=readonly
        )),

        ('colors', sect.KeyValue(
            ('completion.fg',
             SettingValue(typ.QtColor(), 'white'),
             "Text color of the completion widget."),

            ('completion.bg',
             SettingValue(typ.QssColor(), '#333333'),
             "Background color of the completion widget."),

            ('completion.alternate-bg',
             SettingValue(typ.QssColor(), '#444444'),
             "Alternating background color of the completion widget."),

            ('completion.category.fg',
             SettingValue(typ.QtColor(), 'white'),
             "Foreground color of completion widget category headers."),

            ('completion.category.bg',
             SettingValue(typ.QssColor(), 'qlineargradient(x1:0, y1:0, x2:0, '
                          'y2:1, stop:0 #888888, stop:1 #505050)'),
             "Background color of the completion widget category headers."),

            ('completion.category.border.top',
             SettingValue(typ.QssColor(), 'black'),
             "Top border color of the completion widget category headers."),

            ('completion.category.border.bottom',
             SettingValue(typ.QssColor(), '${completion.category.border.top}'),
             "Bottom border color of the completion widget category headers."),

            ('completion.item.selected.fg',
             SettingValue(typ.QtColor(), 'black'),
             "Foreground color of the selected completion item."),

            ('completion.item.selected.bg',
             SettingValue(typ.QssColor(), '#e8c000'),
             "Background color of the selected completion item."),

            ('completion.item.selected.border.top',
             SettingValue(typ.QssColor(), '#bbbb00'),
             "Top border color of the completion widget category headers."),

            ('completion.item.selected.border.bottom',
             SettingValue(
                 typ.QssColor(), '${completion.item.selected.border.top}'),
             "Bottom border color of the selected completion item."),

            ('completion.match.fg',
             SettingValue(typ.QssColor(), '#ff4444'),
             "Foreground color of the matched text in the completion."),

            ('completion.scrollbar.fg',
             SettingValue(typ.QssColor(), '${completion.fg}'),
             "Color of the scrollbar handle in completion view."),

            ('completion.scrollbar.bg',
             SettingValue(typ.QssColor(), '${completion.bg}'),
             "Color of the scrollbar in completion view"),

            ('statusbar.fg',
             SettingValue(typ.QssColor(), 'white'),
             "Foreground color of the statusbar."),

            ('statusbar.bg',
             SettingValue(typ.QssColor(), 'black'),
             "Background color of the statusbar."),

            ('statusbar.fg.error',
             SettingValue(typ.QssColor(), '${statusbar.fg}'),
             "Foreground color of the statusbar if there was an error."),

            ('statusbar.bg.error',
             SettingValue(typ.QssColor(), 'red'),
             "Background color of the statusbar if there was an error."),

            ('statusbar.fg.warning',
             SettingValue(typ.QssColor(), '${statusbar.fg}'),
             "Foreground color of the statusbar if there is a warning."),

            ('statusbar.bg.warning',
             SettingValue(typ.QssColor(), 'darkorange'),
             "Background color of the statusbar if there is a warning."),

            ('statusbar.fg.prompt',
             SettingValue(typ.QssColor(), '${statusbar.fg}'),
             "Foreground color of the statusbar if there is a prompt."),

            ('statusbar.bg.prompt',
             SettingValue(typ.QssColor(), 'darkblue'),
             "Background color of the statusbar if there is a prompt."),

            ('statusbar.fg.insert',
             SettingValue(typ.QssColor(), '${statusbar.fg}'),
             "Foreground color of the statusbar in insert mode."),

            ('statusbar.bg.insert',
             SettingValue(typ.QssColor(), 'darkgreen'),
             "Background color of the statusbar in insert mode."),

            ('statusbar.fg.command',
             SettingValue(typ.QssColor(), '${statusbar.fg}'),
             "Foreground color of the statusbar in command mode."),

            ('statusbar.bg.command',
             SettingValue(typ.QssColor(), '${statusbar.bg}'),
             "Background color of the statusbar in command mode."),

            ('statusbar.fg.caret',
             SettingValue(typ.QssColor(), '${statusbar.fg}'),
             "Foreground color of the statusbar in caret mode."),

            ('statusbar.bg.caret',
             SettingValue(typ.QssColor(), 'purple'),
             "Background color of the statusbar in caret mode."),

            ('statusbar.fg.caret-selection',
             SettingValue(typ.QssColor(), '${statusbar.fg}'),
             "Foreground color of the statusbar in caret mode with a "
             "selection"),

            ('statusbar.bg.caret-selection',
             SettingValue(typ.QssColor(), '#a12dff'),
             "Background color of the statusbar in caret mode with a "
             "selection"),

            ('statusbar.progress.bg',
             SettingValue(typ.QssColor(), 'white'),
             "Background color of the progress bar."),

            ('statusbar.url.fg',
             SettingValue(typ.QssColor(), '${statusbar.fg}'),
             "Default foreground color of the URL in the statusbar."),

            ('statusbar.url.fg.success',
             SettingValue(typ.QssColor(), 'white'),
             "Foreground color of the URL in the statusbar on successful "
             "load (http)."),

            ('statusbar.url.fg.success.https',
             SettingValue(typ.QssColor(), 'lime'),
             "Foreground color of the URL in the statusbar on successful "
             "load (https)."),

            ('statusbar.url.fg.error',
             SettingValue(typ.QssColor(), 'orange'),
             "Foreground color of the URL in the statusbar on error."),

            ('statusbar.url.fg.warn',
             SettingValue(typ.QssColor(), 'yellow'),
             "Foreground color of the URL in the statusbar when there's a "
             "warning."),

            ('statusbar.url.fg.hover',
             SettingValue(typ.QssColor(), 'aqua'),
             "Foreground color of the URL in the statusbar for hovered "
             "links."),

            ('tabs.fg.odd',
             SettingValue(typ.QtColor(), 'white'),
             "Foreground color of unselected odd tabs."),

            ('tabs.bg.odd',
             SettingValue(typ.QtColor(), 'grey'),
             "Background color of unselected odd tabs."),

            ('tabs.fg.even',
             SettingValue(typ.QtColor(), 'white'),
             "Foreground color of unselected even tabs."),

            ('tabs.bg.even',
             SettingValue(typ.QtColor(), 'darkgrey'),
             "Background color of unselected even tabs."),

            ('tabs.fg.selected.odd',
             SettingValue(typ.QtColor(), 'white'),
             "Foreground color of selected odd tabs."),

            ('tabs.bg.selected.odd',
             SettingValue(typ.QtColor(), 'black'),
             "Background color of selected odd tabs."),

            ('tabs.fg.selected.even',
             SettingValue(typ.QtColor(), '${tabs.fg.selected.odd}'),
             "Foreground color of selected even tabs."),

            ('tabs.bg.selected.even',
             SettingValue(typ.QtColor(), '${tabs.bg.selected.odd}'),
             "Background color of selected even tabs."),

            ('tabs.bg.bar',
             SettingValue(typ.QtColor(), '#555555'),
             "Background color of the tab bar."),

            ('tabs.indicator.start',
             SettingValue(typ.QtColor(), '#0000aa'),
             "Color gradient start for the tab indicator."),

            ('tabs.indicator.stop',
             SettingValue(typ.QtColor(), '#00aa00'),
             "Color gradient end for the tab indicator."),

            ('tabs.indicator.error',
             SettingValue(typ.QtColor(), '#ff0000'),
             "Color for the tab indicator on errors.."),

            ('tabs.indicator.system',
             SettingValue(typ.ColorSystem(), 'rgb'),
             "Color gradient interpolation system for the tab indicator."),

            ('hints.fg',
             SettingValue(typ.CssColor(), 'black'),
             "Font color for hints."),

            ('hints.bg',
             SettingValue(
                 typ.CssColor(), '-webkit-gradient(linear, left top, '
                 'left bottom, color-stop(0%,#FFF785), '
                 'color-stop(100%,#FFC542))'),
             "Background color for hints."),

            ('hints.fg.match',
             SettingValue(typ.CssColor(), 'green'),
             "Font color for the matched part of hints."),

            ('downloads.bg.bar',
             SettingValue(typ.QssColor(), 'black'),
             "Background color for the download bar."),

            ('downloads.fg.start',
             SettingValue(typ.QtColor(), 'white'),
             "Color gradient start for download text."),

            ('downloads.bg.start',
             SettingValue(typ.QtColor(), '#0000aa'),
             "Color gradient start for download backgrounds."),

            ('downloads.fg.stop',
             SettingValue(typ.QtColor(), '${downloads.fg.start}'),
             "Color gradient end for download text."),

            ('downloads.bg.stop',
             SettingValue(typ.QtColor(), '#00aa00'),
             "Color gradient stop for download backgrounds."),

            ('downloads.fg.system',
             SettingValue(typ.ColorSystem(), 'rgb'),
             "Color gradient interpolation system for download text."),

            ('downloads.bg.system',
             SettingValue(typ.ColorSystem(), 'rgb'),
             "Color gradient interpolation system for download backgrounds."),

            ('downloads.fg.error',
             SettingValue(typ.QtColor(), 'white'),
             "Foreground color for downloads with errors."),

            ('downloads.bg.error',
             SettingValue(typ.QtColor(), 'red'),
             "Background color for downloads with errors."),

            ('webpage.bg',
             SettingValue(typ.QtColor(none_ok=True), 'white'),
             "Background color for webpages if unset (or empty to use the "
             "theme's color)"),

            ('keyhint.fg',
             SettingValue(typ.QssColor(), '#FFFFFF'),
             "Text color for the keyhint widget."),

            ('keyhint.fg.suffix',
             SettingValue(typ.CssColor(), '#FFFF00'),
             "Highlight color for keys to complete the current keychain"),

            ('keyhint.bg',
             SettingValue(typ.QssColor(), 'rgba(0, 0, 0, 80%)'),
             "Background color of the keyhint widget."),

            readonly=readonly
        )),

        ('fonts', sect.KeyValue(
            ('_monospace',
             SettingValue(typ.Font(), 'Terminus, Monospace, '
                          '"DejaVu Sans Mono", Monaco, '
                          '"Bitstream Vera Sans Mono", "Andale Mono", '
                          '"Courier New", Courier, "Liberation Mono", '
                          'monospace, Fixed, Consolas, Terminal'),
             "Default monospace fonts."),

            ('completion',
             SettingValue(typ.Font(), DEFAULT_FONT_SIZE + ' ${_monospace}'),
             "Font used in the completion widget."),

            ('completion.category',
             SettingValue(typ.Font(), 'bold ${completion}'),
             "Font used in the completion categories."),

            ('tabbar',
             SettingValue(typ.QtFont(), DEFAULT_FONT_SIZE + ' ${_monospace}'),
             "Font used in the tab bar."),

            ('statusbar',
             SettingValue(typ.Font(), DEFAULT_FONT_SIZE + ' ${_monospace}'),
             "Font used in the statusbar."),

            ('downloads',
             SettingValue(typ.Font(), DEFAULT_FONT_SIZE + ' ${_monospace}'),
             "Font used for the downloadbar."),

            ('hints',
             SettingValue(typ.Font(), 'bold 13px Monospace'),
             "Font used for the hints."),

            ('debug-console',
             SettingValue(typ.QtFont(), DEFAULT_FONT_SIZE + ' ${_monospace}'),
             "Font used for the debugging console."),

            ('web-family-standard',
             SettingValue(typ.FontFamily(none_ok=True), ''),
             "Font family for standard fonts."),

            ('web-family-fixed',
             SettingValue(typ.FontFamily(none_ok=True), ''),
             "Font family for fixed fonts."),

            ('web-family-serif',
             SettingValue(typ.FontFamily(none_ok=True), ''),
             "Font family for serif fonts."),

            ('web-family-sans-serif',
             SettingValue(typ.FontFamily(none_ok=True), ''),
             "Font family for sans-serif fonts."),

            ('web-family-cursive',
             SettingValue(typ.FontFamily(none_ok=True), ''),
             "Font family for cursive fonts."),

            ('web-family-fantasy',
             SettingValue(typ.FontFamily(none_ok=True), ''),
             "Font family for fantasy fonts."),

            ('web-size-minimum',
             SettingValue(
                 typ.Int(none_ok=True, minval=1, maxval=MAXVALS['int']), ''),
             "The hard minimum font size."),

            ('web-size-minimum-logical',
             SettingValue(
                 typ.Int(none_ok=True, minval=1, maxval=MAXVALS['int']), ''),
             "The minimum logical font size that is applied when zooming "
             "out."),

            ('web-size-default',
             SettingValue(
                 typ.Int(none_ok=True, minval=1, maxval=MAXVALS['int']), ''),
             "The default font size for regular text."),

            ('web-size-default-fixed',
             SettingValue(
                 typ.Int(none_ok=True, minval=1, maxval=MAXVALS['int']), ''),
             "The default font size for fixed-pitch text."),

            ('keyhint',
             SettingValue(typ.Font(), DEFAULT_FONT_SIZE + ' ${_monospace}'),
             "Font used in the keyhint widget."),

            readonly=readonly
        )),
    ])


DATA = data(readonly=True)


KEY_FIRST_COMMENT = """
# vim: ft=conf
#
# In this config file, qutebrowser's key bindings are configured.
# The format looks like this:
#
# [keymode]
#
# command
#   keychain
#   keychain2
#   ...
#
# All blank lines and lines starting with '#' are ignored.
# Inline-comments are not permitted.
#
# keymode is a comma separated list of modes in which the key binding should be
# active. If keymode starts with !, the key binding is active in all modes
# except the listed modes.
#
# For special keys (can't be part of a keychain), enclose them in `<`...`>`.
# For modifiers, you can use either `-` or `+` as delimiters, and these names:
#
#  * Control: `Control`, `Ctrl`
#  * Meta:    `Meta`, `Windows`, `Mod4`
#  * Alt:     `Alt`, `Mod1`
#  * Shift:   `Shift`
#
# For simple keys (no `<>`-signs), a capital letter means the key is pressed
# with Shift. For special keys (with `<>`-signs), you need to explicitly add
# `Shift-` to match a key pressed with shift.  You can bind multiple commands
# by separating them with `;;`.
#
# Note that default keybindings are always bound, and need to be explicitly
# unbound if you wish to remove them:
#
# <unbound>
#   keychain
#   keychain2
#   ...
"""

KEY_SECTION_DESC = {
    'all': "Keybindings active in all modes.",
    'normal': "Keybindings for normal mode.",
    'insert': (
        "Keybindings for insert mode.\n"
        "Since normal keypresses are passed through, only special keys are "
        "supported in this mode.\n"
        "Useful hidden commands to map in this section:\n\n"
        " * `open-editor`: Open a texteditor with the focused field.\n"
        " * `paste-primary`: Paste primary selection at cursor position."),
    'hint': (
        "Keybindings for hint mode.\n"
        "Since normal keypresses are passed through, only special keys are "
        "supported in this mode.\n"
        "Useful hidden commands to map in this section:\n\n"
        " * `follow-hint`: Follow the currently selected hint."),
    'passthrough': (
        "Keybindings for passthrough mode.\n"
        "Since normal keypresses are passed through, only special keys are "
        "supported in this mode."),
    'command': (
        "Keybindings for command mode.\n"
        "Since normal keypresses are passed through, only special keys are "
        "supported in this mode.\n"
        "Useful hidden commands to map in this section:\n\n"
        " * `command-history-prev`: Switch to previous command in history.\n"
        " * `command-history-next`: Switch to next command in history.\n"
        " * `completion-item-focus`: Select another item in completion.\n"
        " * `command-accept`: Execute the command currently in the "
        "commandline."),
    'prompt': (
        "Keybindings for prompts in the status line.\n"
        "You can bind normal keys in this mode, but they will be only active "
        "when a yes/no-prompt is asked. For other prompt modes, you can only "
        "bind special keys.\n"
        "Useful hidden commands to map in this section:\n\n"
        " * `prompt-accept`: Confirm the entered value.\n"
        " * `prompt-yes`: Answer yes to a yes/no question.\n"
        " * `prompt-no`: Answer no to a yes/no question."),
    'caret': (
        ""),
}

# Keys which are similar to Return and should be bound by default where Return
# is bound.

RETURN_KEYS = ['<Return>', '<Ctrl-M>', '<Ctrl-J>', '<Shift-Return>', '<Enter>',
               '<Shift-Enter>']


KEY_DATA = collections.OrderedDict([
    ('!normal', collections.OrderedDict([
        ('leave-mode', ['<Escape>', '<Ctrl-[>']),
    ])),

    ('normal', collections.OrderedDict([
        ('clear-keychain ;; search', ['<Escape>']),
        ('set-cmd-text -s :open', ['o']),
        ('set-cmd-text :open {url:pretty}', ['go']),
        ('set-cmd-text -s :open -t', ['O']),
        ('set-cmd-text :open -t -i {url:pretty}', ['gO']),
        ('set-cmd-text -s :open -b', ['xo']),
        ('set-cmd-text :open -b -i {url:pretty}', ['xO']),
        ('set-cmd-text -s :open -w', ['wo']),
        ('set-cmd-text :open -w {url:pretty}', ['wO']),
        ('open -t', ['ga', '<Ctrl-T>']),
        ('open -w', ['<Ctrl-N>']),
        ('tab-close', ['d', '<Ctrl-W>']),
        ('tab-close -o', ['D']),
        ('tab-only', ['co']),
        ('tab-focus', ['T']),
        ('tab-move', ['gm']),
        ('tab-move -', ['gl']),
        ('tab-move +', ['gr']),
        ('tab-next', ['J', '<Ctrl-PgDown>']),
        ('tab-prev', ['K', '<Ctrl-PgUp>']),
        ('tab-clone', ['gC']),
        ('reload', ['r', '<F5>']),
        ('reload -f', ['R', '<Ctrl-F5>']),
        ('back', ['H']),
        ('back -t', ['th']),
        ('back -w', ['wh']),
        ('forward', ['L']),
        ('forward -t', ['tl']),
        ('forward -w', ['wl']),
        ('fullscreen', ['<F11>']),
        ('hint', ['f']),
        ('hint all tab', ['F']),
        ('hint all window', ['wf']),
        ('hint all tab-bg', [';b']),
        ('hint all tab-fg', [';f']),
        ('hint all hover', [';h']),
        ('hint images', [';i']),
        ('hint images tab', [';I']),
        ('hint links fill :open {hint-url}', [';o']),
        ('hint links fill :open -t -i {hint-url}', [';O']),
        ('hint links yank', [';y']),
        ('hint links yank-primary', [';Y']),
        ('hint --rapid links tab-bg', [';r']),
        ('hint --rapid links window', [';R']),
        ('hint links download', [';d']),
        ('hint inputs', [';t']),
        ('scroll left', ['h']),
        ('scroll down', ['j']),
        ('scroll up', ['k']),
        ('scroll right', ['l']),
        ('undo', ['u', '<Ctrl-Shift-T>']),
        ('scroll-perc 0', ['gg']),
        ('scroll-perc', ['G']),
        ('search-next', ['n']),
        ('search-prev', ['N']),
        ('enter-mode insert', ['i']),
        ('enter-mode caret', ['v']),
        ('enter-mode set_mark', ['`']),
        ('enter-mode jump_mark', ["'"]),
        ('yank', ['yy']),
        ('yank -s', ['yY']),
        ('yank title', ['yt']),
        ('yank title -s', ['yT']),
        ('yank domain', ['yd']),
        ('yank domain -s', ['yD']),
        ('yank pretty-url', ['yp']),
        ('yank pretty-url -s', ['yP']),
        ('open -- {clipboard}', ['pp']),
        ('open -- {primary}', ['pP']),
        ('open -t -- {clipboard}', ['Pp']),
        ('open -t -- {primary}', ['PP']),
        ('open -w -- {clipboard}', ['wp']),
        ('open -w -- {primary}', ['wP']),
        ('quickmark-save', ['m']),
        ('set-cmd-text -s :quickmark-load', ['b']),
        ('set-cmd-text -s :quickmark-load -t', ['B']),
        ('set-cmd-text -s :quickmark-load -w', ['wb']),
        ('bookmark-add', ['M']),
        ('set-cmd-text -s :bookmark-load', ['gb']),
        ('set-cmd-text -s :bookmark-load -t', ['gB']),
        ('set-cmd-text -s :bookmark-load -w', ['wB']),
        ('save', ['sf']),
        ('set-cmd-text -s :set', ['ss']),
        ('set-cmd-text -s :set -t', ['sl']),
        ('set-cmd-text -s :set keybind', ['sk']),
        ('zoom-out', ['-']),
        ('zoom-in', ['+']),
        ('zoom', ['=']),
        ('navigate prev', ['[[']),
        ('navigate next', [']]']),
        ('navigate prev -t', ['{{']),
        ('navigate next -t', ['}}']),
        ('navigate up', ['gu']),
        ('navigate up -t', ['gU']),
        ('navigate increment', ['<Ctrl-A>']),
        ('navigate decrement', ['<Ctrl-X>']),
        ('inspector', ['wi']),
        ('download', ['gd']),
        ('download-cancel', ['ad']),
        ('download-clear', ['cd']),
        ('view-source', ['gf']),
        ('set-cmd-text -s :buffer', ['gt']),
        ('tab-focus last', ['<Ctrl-Tab>']),
        ('enter-mode passthrough', ['<Ctrl-V>']),
        ('quit', ['<Ctrl-Q>']),
        ('scroll-page 0 1', ['<Ctrl-F>']),
        ('scroll-page 0 -1', ['<Ctrl-B>']),
        ('scroll-page 0 0.5', ['<Ctrl-D>']),
        ('scroll-page 0 -0.5', ['<Ctrl-U>']),
        ('tab-focus 1', ['<Alt-1>']),
        ('tab-focus 2', ['<Alt-2>']),
        ('tab-focus 3', ['<Alt-3>']),
        ('tab-focus 4', ['<Alt-4>']),
        ('tab-focus 5', ['<Alt-5>']),
        ('tab-focus 6', ['<Alt-6>']),
        ('tab-focus 7', ['<Alt-7>']),
        ('tab-focus 8', ['<Alt-8>']),
        ('tab-focus 9', ['<Alt-9>']),
        ('home', ['<Ctrl-h>']),
        ('stop', ['<Ctrl-s>']),
        ('print', ['<Ctrl-Alt-p>']),
        ('open qute:settings', ['Ss']),
        ('follow-selected', RETURN_KEYS),
        ('follow-selected -t', ['<Ctrl-Return>', '<Ctrl-Enter>']),
        ('repeat-command', ['.']),
    ])),

    ('insert', collections.OrderedDict([
        ('open-editor', ['<Ctrl-E>']),
        ('insert-text {primary}', ['<Shift-Ins>']),
    ])),

    ('hint', collections.OrderedDict([
        ('follow-hint', RETURN_KEYS),
        ('hint --rapid links tab-bg', ['<Ctrl-R>']),
        ('hint links', ['<Ctrl-F>']),
        ('hint all tab-bg', ['<Ctrl-B>']),
    ])),

    ('passthrough', {}),

    ('command', collections.OrderedDict([
        ('command-history-prev', ['<Ctrl-P>']),
        ('command-history-next', ['<Ctrl-N>']),
        ('completion-item-focus prev', ['<Shift-Tab>', '<Up>']),
        ('completion-item-focus next', ['<Tab>', '<Down>']),
        ('completion-item-focus next-category', ['<Ctrl-Tab>']),
        ('completion-item-focus prev-category', ['<Ctrl-Shift-Tab>']),
        ('completion-item-del', ['<Ctrl-D>']),
        ('command-accept', RETURN_KEYS),
    ])),

    ('prompt', collections.OrderedDict([
        ('prompt-accept', RETURN_KEYS),
        ('prompt-yes', ['y']),
        ('prompt-no', ['n']),
        ('prompt-open-download', ['<Ctrl-X>']),
    ])),

    ('command,prompt', collections.OrderedDict([
        ('rl-backward-char', ['<Ctrl-B>']),
        ('rl-forward-char', ['<Ctrl-F>']),
        ('rl-backward-word', ['<Alt-B>']),
        ('rl-forward-word', ['<Alt-F>']),
        ('rl-beginning-of-line', ['<Ctrl-A>']),
        ('rl-end-of-line', ['<Ctrl-E>']),
        ('rl-unix-line-discard', ['<Ctrl-U>']),
        ('rl-kill-line', ['<Ctrl-K>']),
        ('rl-kill-word', ['<Alt-D>']),
        ('rl-unix-word-rubout', ['<Ctrl-W>']),
        ('rl-backward-kill-word', ['<Alt-Backspace>']),
        ('rl-yank', ['<Ctrl-Y>']),
        ('rl-delete-char', ['<Ctrl-?>']),
        ('rl-backward-delete-char', ['<Ctrl-H>']),
    ])),

    ('caret', collections.OrderedDict([
        ('toggle-selection', ['v', '<Space>']),
        ('drop-selection', ['<Ctrl-Space>']),
        ('enter-mode normal', ['c']),
        ('move-to-next-line', ['j']),
        ('move-to-prev-line', ['k']),
        ('move-to-next-char', ['l']),
        ('move-to-prev-char', ['h']),
        ('move-to-end-of-word', ['e']),
        ('move-to-next-word', ['w']),
        ('move-to-prev-word', ['b']),
        ('move-to-start-of-next-block', [']']),
        ('move-to-start-of-prev-block', ['[']),
        ('move-to-end-of-next-block', ['}']),
        ('move-to-end-of-prev-block', ['{']),
        ('move-to-start-of-line', ['0']),
        ('move-to-end-of-line', ['$']),
        ('move-to-start-of-document', ['gg']),
        ('move-to-end-of-document', ['G']),
        ('yank selection -s', ['Y']),
        ('yank selection', ['y'] + RETURN_KEYS),
        ('scroll left', ['H']),
        ('scroll down', ['J']),
        ('scroll up', ['K']),
        ('scroll right', ['L']),
    ])),
])


# A list of (regex, replacement) tuples of changed key commands.

CHANGED_KEY_COMMANDS = [
    (re.compile(r'^open -([twb]) about:blank$'), r'open -\1'),

    (re.compile(r'^download-page$'), r'download'),
    (re.compile(r'^cancel-download$'), r'download-cancel'),

    (re.compile(r"""^search (''|"")$"""), r'clear-keychain ;; search'),
    (re.compile(r'^search$'), r'clear-keychain ;; search'),

    (re.compile(r"""^set-cmd-text ['"](.*) ['"]$"""), r'set-cmd-text -s \1'),
    (re.compile(r"""^set-cmd-text ['"](.*)['"]$"""), r'set-cmd-text \1'),

    (re.compile(r"^hint links rapid$"), r'hint --rapid links tab-bg'),
    (re.compile(r"^hint links rapid-win$"), r'hint --rapid links window'),

    (re.compile(r'^scroll -50 0$'), r'scroll left'),
    (re.compile(r'^scroll 0 50$'), r'scroll down'),
    (re.compile(r'^scroll 0 -50$'), r'scroll up'),
    (re.compile(r'^scroll 50 0$'), r'scroll right'),
    (re.compile(r'^scroll ([-\d]+ [-\d]+)$'), r'scroll-px \1'),

    (re.compile(r'^search *;; *clear-keychain$'), r'clear-keychain ;; search'),
    (re.compile(r'^clear-keychain *;; *leave-mode$'), r'leave-mode'),

    (re.compile(r'^download-remove --all$'), r'download-clear'),

    (re.compile(r'^hint links fill "([^"]*)"$'), r'hint links fill \1'),

    (re.compile(r'^yank -t(\S+)'), r'yank title -\1'),
    (re.compile(r'^yank -t'), r'yank title'),
    (re.compile(r'^yank -d(\S+)'), r'yank domain -\1'),
    (re.compile(r'^yank -d'), r'yank domain'),
    (re.compile(r'^yank -p(\S+)'), r'yank pretty-url -\1'),
    (re.compile(r'^yank -p'), r'yank pretty-url'),
    (re.compile(r'^yank-selected -p'), r'yank selection -s'),
    (re.compile(r'^yank-selected'), r'yank selection'),

    (re.compile(r'^paste$'), r'open -- {clipboard}'),
    (re.compile(r'^paste -([twb])$'), r'open -\1 -- {clipboard}'),
    (re.compile(r'^paste -([twb])s$'), r'open -\1 -- {primary}'),
    (re.compile(r'^paste -s([twb])$'), r'open -\1 -- {primary}'),

    (re.compile(r'^completion-item-next'), r'completion-item-focus next'),
    (re.compile(r'^completion-item-prev'), r'completion-item-focus prev'),

<<<<<<< HEAD
    (re.compile(r'^open {clipboard}$'), r'open -- {clipboard}'),
    (re.compile(r'^open -([twb]) {clipboard}$'), r'open -\1 -- {clipboard}'),
    (re.compile(r'^open {primary}$'), r'open -- {primary}'),
    (re.compile(r'^open -([twb]) {primary}$'), r'open -\1 -- {primary}'),
=======
    (re.compile(r'^paste-primary$'), r'insert-text {primary}'),
>>>>>>> 33cda441
]<|MERGE_RESOLUTION|>--- conflicted
+++ resolved
@@ -1721,12 +1721,10 @@
     (re.compile(r'^completion-item-next'), r'completion-item-focus next'),
     (re.compile(r'^completion-item-prev'), r'completion-item-focus prev'),
 
-<<<<<<< HEAD
     (re.compile(r'^open {clipboard}$'), r'open -- {clipboard}'),
     (re.compile(r'^open -([twb]) {clipboard}$'), r'open -\1 -- {clipboard}'),
     (re.compile(r'^open {primary}$'), r'open -- {primary}'),
     (re.compile(r'^open -([twb]) {primary}$'), r'open -\1 -- {primary}'),
-=======
+
     (re.compile(r'^paste-primary$'), r'insert-text {primary}'),
->>>>>>> 33cda441
 ]