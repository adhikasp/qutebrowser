## general

aliases:
  default:
    w: session-save
    q: close
    qa: quit
    wq: quit --save
    wqa: quit --save
  type:
    name: Dict
    keytype:
      name: String
      forbidden: ' '
    valtype: Command
    none_ok: true
  desc: >-
    Aliases for commands.

    The keys of the given dictionary are the aliases, while the values are the
    commands they map to.

confirm_quit:
  type: ConfirmQuit
  default: [never]
  desc: Require a confirmation before quitting the application.

history_gap_interval:
  type: Int
  default: 30
  desc: >-
    Maximum time (in minutes) between two history items for them to be
    considered being from the same browsing session.

    Items with less time between them are grouped when being displayed in
    `:history`. Use -1 to disable separation.

ignore_case:
  renamed: search.ignore_case

search.ignore_case:
  type: IgnoreCase
  default: smart
  desc: When to find text on a page case-insensitively.

search.incremental:
  type: Bool
  default: True
  desc: Find text on a page incrementally, renewing the search for each typed character.

search.wrap:
  type: Bool
  default: True
  backend:
    QtWebEngine: Qt 5.14
    QtWebKit: true
  desc: >-
    Wrap around at the top and bottom of the page when advancing through text matches
    using `:search-next` and `:search-prev`.

new_instance_open_target:
  type:
    name: String
    valid_values:
      - tab: Open a new tab in the existing window and activate the window.
      - tab-bg: Open a new background tab in the existing window and activate
          the window.
      - tab-silent: Open a new tab in the existing window without activating
          the window.
      - tab-bg-silent: Open a new background tab in the existing window without
          activating the window.
      - window: Open in a new window.
  default: tab
  desc: >-
    How to open links in an existing instance if a new one is launched.

    This happens when e.g. opening a link from a terminal.

    See `new_instance_open_target_window` to customize in which window the link
    is opened in.

new_instance_open_target_window:
  type:
    name: String
    valid_values:
      - first-opened: Open new tabs in the first (oldest) opened window.
      - last-opened: Open new tabs in the last (newest) opened window.
      - last-focused: Open new tabs in the most recently focused window.
      - last-visible: Open new tabs in the most recently visible window.
  default: last-focused
  desc: >-
    Which window to choose when opening links as new tabs.

    When `new_instance_open_target` is set to `window`, this is ignored.

session_default_name:
  renamed: session.default_name

session.default_name:
  type:
    name: SessionName
    none_ok: true
  default: null
  desc: >-
    Name of the session to save by default.

    If this is set to null, the session which was last loaded is saved.

session.lazy_restore:
  type: Bool
  default: false
  desc: Load a restored tab as soon as it takes focus.

backend:
  type:
    name: String
    valid_values:
      - webengine: Use QtWebEngine (based on Chromium).
      - webkit: Use QtWebKit (based on WebKit, similar to Safari).
  default: webengine
  restart: true
  desc: >-
    Backend to use to display websites.

    qutebrowser supports two different web rendering engines / backends,
    QtWebKit and QtWebEngine.

    QtWebKit was discontinued by the Qt project with Qt 5.6, but picked up as a
    well maintained fork: https://github.com/annulen/webkit/wiki - qutebrowser
    only supports the fork.

    QtWebEngine is Qt's official successor to QtWebKit. It's slightly more
    resource hungry than QtWebKit and has a couple of missing features in
    qutebrowser, but is generally the preferred choice.


## qt

qt_args:
  renamed: qt.args

qt.args:
  type:
    name: List
    valtype: String
    none_ok: true
  default: []
  restart: true
  desc: >-
    Additional arguments to pass to Qt, without leading `--`.

    With QtWebEngine, some Chromium arguments (see
    https://peter.sh/experiments/chromium-command-line-switches/ for a list)
    will work.

force_software_rendering:
  renamed: qt.force_software_rendering

qt.force_software_rendering:
  type:
    name: String
    valid_values:
      - software-opengl: Tell LibGL to use a software implementation of GL
            (`LIBGL_ALWAYS_SOFTWARE` / `QT_XCB_FORCE_SOFTWARE_OPENGL`)
      - qt-quick: Tell Qt Quick to use a software renderer instead of OpenGL.
            (`QT_QUICK_BACKEND=software`)
      - chromium: Tell Chromium to disable GPU support and use Skia software
            rendering instead. (`--disable-gpu`)
      - none: Don't force software rendering.
  default: none
  backend: QtWebEngine
  restart: true
  desc: >-
    Force software rendering for QtWebEngine.

    This is needed for QtWebEngine to work with Nouveau drivers and can be
    useful in other scenarios related to graphic issues.

qt.force_platform:
  type:
    name: String
    none_ok: true
  default: null
  restart: true
  desc: >-
    Force a Qt platform to use.

    This sets the `QT_QPA_PLATFORM` environment variable and is useful to force
    using the XCB plugin when running QtWebEngine on Wayland.

qt.force_platformtheme:
  type:
    name: String
    none_ok: true
  default: null
  restart: true
  desc: >-
    Force a Qt platformtheme to use.

    This sets the `QT_QPA_PLATFORMTHEME` environment variable which controls
    dialogs like the filepicker. By default, Qt determines the platform theme
    based on the desktop environment.

qt.process_model:
  type:
    name: String
    valid_values:
      - process-per-site-instance: Pages from separate sites are put into
            separate processes and separate visits to the same site are also
            isolated.
      - process-per-site: Pages from separate sites are put into separate
            processes. Unlike Process per Site Instance, all visits to the same
            site will share an OS process. The benefit of this model is reduced
            memory consumption, because more web pages will share processes.
            The drawbacks include reduced security, robustness, and
            responsiveness.
      - single-process: Run all tabs in a single process. This should be used
            for debugging purposes only, and it disables `:open --private`.
  default: process-per-site-instance
  backend: QtWebEngine
  restart: true
  desc: >-
    Which Chromium process model to use.

    Alternative process models use less resources, but decrease security and
    robustness.

    See the following pages for more details:

      - https://www.chromium.org/developers/design-documents/process-models
      - https://doc.qt.io/qt-5/qtwebengine-features.html#process-models

qt.low_end_device_mode:
  type:
    name: String
    valid_values:
      - always: Always use low-end device mode.
      - auto: Decide automatically (uses low-end mode with < 1 GB available
            RAM).
      - never: Never use low-end device mode.
  default: auto
  backend: QtWebEngine
  restart: true
  desc: >-
    When to use Chromium's low-end device mode.

    This improves the RAM usage of renderer processes, at the expense of
    performance.

qt.highdpi:
  type: Bool
  default: false
  restart: true
  desc: >-
    Turn on Qt HighDPI scaling.

    This is equivalent to setting QT_AUTO_SCREEN_SCALE_FACTOR=1 or
    QT_ENABLE_HIGHDPI_SCALING=1 (Qt >= 5.14) in the environment.

    It's off by default as it can cause issues with some bitmap fonts.
    As an alternative to this, it's possible to set font sizes and the
    `zoom.default` setting.

## auto_save

auto_save.interval:
  type:
    name: Int
    minval: 0
    maxval: maxint
  default: 15000
  desc: Time interval (in milliseconds) between auto-saves of
    config/cookies/etc.

auto_save.session:
  type: Bool
  default: false
  desc: Always restore open sites when qutebrowser is reopened.

## content

content.autoplay:
  default: true
  type: Bool
  backend:
    QtWebEngine: Qt 5.10
    QtWebKit: false
  supports_pattern: true
  desc: >-
    Automatically start playing `<video>` elements.

    Note: On Qt < 5.11, this option needs a restart and does not support URL
    patterns.

content.cache.size:
  default: null
  type:
    name: Int
    none_ok: true
    minval: 0
    maxval: maxint64
  desc: >-
    Size (in bytes) of the HTTP network cache. Null to use the default value.

    With QtWebEngine, the maximum supported value is 2147483647 (~2 GB).

content.canvas_reading:
  default: true
  type: Bool
  backend: QtWebEngine
  restart: true
  desc: >-
    Allow websites to read canvas elements.

    Note this is needed for some websites to work properly.

# Defaults from QWebSettings::QWebSettings() in
# qtwebkit/Source/WebKit/qt/Api/qwebsettings.cpp

content.cache.maximum_pages:
  default: 0
  type:
    name: Int
    minval: 0
    maxval: maxint
  backend: QtWebKit
  desc: >-
    Maximum number of pages to hold in the global memory page cache.

    The page cache allows for a nicer user experience when navigating forth or
    back to pages in the forward/back history, by pausing and resuming up to
    _n_ pages.

    For more information about the feature, please refer to:
    http://webkit.org/blog/427/webkit-page-cache-i-the-basics/

content.cache.appcache:
  default: true
  type: Bool
  backend: QtWebKit
  supports_pattern: true
  desc: >-
    Enable support for the HTML 5 web application cache feature.

    An application cache acts like an HTTP cache in some sense. For documents
    that use the application cache via JavaScript, the loader engine will first
    ask the application cache for the contents, before hitting the network.

content.cookies.accept:
  default: all
  backend:
    QtWebKit: true
    QtWebEngine: Qt 5.11
  supports_pattern: true
  type:
    name: String
    valid_values:
      - all: "Accept all cookies."
      - no-3rdparty: "Accept cookies from the same origin only. This is known
          to break some sites, such as GMail."
      - no-unknown-3rdparty: "Accept cookies from the same origin only, unless
          a cookie is already set for the domain. On QtWebEngine, this is the
          same as no-3rdparty."
      - never: "Don't accept cookies at all."
  desc: >-
    Which cookies to accept.

    With QtWebEngine, this setting also controls other features with tracking
    capabilities similar to those of cookies; including IndexedDB, DOM storage,
    filesystem API, service workers, and AppCache.

    Note that with QtWebKit, only `all` and `never` are supported as per-domain
    values. Setting `no-3rdparty` or `no-unknown-3rdparty` per-domain on
    QtWebKit will have the same effect as `all`.

content.cookies.store:
  default: true
  type: Bool
  desc: >-
    Store cookies.

    Note this option needs a restart with QtWebEngine on Qt < 5.9.

content.default_encoding:
  type: String
  default: iso-8859-1
  desc: >-
    Default encoding to use for websites.

    The encoding must be a string describing an encoding such as _utf-8_,
    _iso-8859-1_, etc.

content.unknown_url_scheme_policy:
  type:
    name: String
    valid_values:
      - disallow: "Disallows all navigation requests to URLs with unknown
          schemes."
      - allow-from-user-interaction: "Allows navigation requests to URLs with
          unknown schemes that are issued from user-interaction (like a
          mouse-click), whereas other navigation requests (for example from
          JavaScript) are suppressed."
      - allow-all: "Allows all navigation requests to URLs with unknown
          schemes."
  default: allow-from-user-interaction
  backend:
    QtWebEngine: Qt 5.11
    QtWebKit: false
  supports_pattern: true
  desc: >-
    How navigation requests to URLs with unknown schemes are handled.

content.windowed_fullscreen:
  renamed: content.fullscreen.window

content.fullscreen.window:
  type: Bool
  default: false
  desc: >-
    Limit fullscreen to the browser window (does not expand to fill the screen).

content.fullscreen.overlay_timeout:
  type:
    name: Int
    minval: 0
    maxval: maxint
  default: 3000
  desc: >-
    Set fullscreen notification overlay timeout in milliseconds.

    If set to 0, no overlay will be displayed.

content.desktop_capture:
  type: BoolAsk
  default: ask
  supports_pattern: true
  desc: >-
    Allow websites to share screen content.

    On Qt < 5.10, a dialog box is always displayed, even if this is set to
    "true".

content.developer_extras:
  deleted: true

content.dns_prefetch:
  default: true
  type: Bool
  backend:
    QtWebKit: true
    QtWebEngine: Qt 5.12
  supports_pattern: true
  desc: Try to pre-fetch DNS entries to speed up browsing.

content.frame_flattening:
  default: false
  type: Bool
  backend: QtWebKit
  supports_pattern: true
  desc: >-
    Expand each subframe to its contents.

    This will flatten all the frames to become one scrollable page.

content.site_specific_quirks:
  default: true
  restart: true
  type: Bool
  desc: 'Enable quirks (such as faked user agent headers) needed to get
      specific sites to work properly.'

# emacs: '

content.geolocation:
  default: ask
  type: BoolAsk
  supports_pattern: true
  desc: Allow websites to request geolocations.

content.mouse_lock:
  default: ask
  type: BoolAsk
  supports_pattern: true
  backend:
    QtWebKit: false
    QtWebEngine: Qt 5.8
  desc: Allow websites to lock your mouse pointer.

content.headers.accept_language:
  type:
    name: String
    none_ok: true
  supports_pattern: true
  default: en-US,en;q=0.9
  desc: >-
    Value to send in the `Accept-Language` header.

    Note that the value read from JavaScript is always the global value.

content.headers.custom:
  default: {}
  type:
    name: Dict
    keytype:
      name: String
      encoding: ascii
    valtype:
      name: String
      encoding: ascii
    none_ok: true
  supports_pattern: true
  desc: Custom headers for qutebrowser HTTP requests.

content.headers.do_not_track:
  type:
    name: Bool
    none_ok: true
  default: true
  supports_pattern: true
  desc: >-
    Value to send in the `DNT` header.

    When this is set to true, qutebrowser asks websites to not track your
    identity. If set to null, the DNT header is not sent at all.

content.headers.referer:
  default: same-domain
  type:
    name: String
    valid_values:
      - always: "Always send the Referer."
      - never: "Never send the Referer. This is not recommended, as some sites
          may break."
      - same-domain: "Only send the Referer for the same domain. This will
          still protect your privacy, but shouldn't break any sites. With
          QtWebEngine, the referer will still be sent for other domains, but
          with stripped path information."
  restart: true
  desc: >-
    When to send the Referer header.

    The Referer header tells websites from which website you were coming from
    when visiting them.

    No restart is needed with QtWebKit.

content.headers.user_agent:
  default: 'Mozilla/5.0 ({os_info})
      AppleWebKit/{webkit_version} (KHTML, like Gecko)
      {qt_key}/{qt_version} {upstream_browser_key}/{upstream_browser_version}
      Safari/{webkit_version}'
  type:
    name: FormatString
    fields:
      - os_info
      - webkit_version
      - qt_key
      - qt_version
      - upstream_browser_key
      - upstream_browser_version
      - qutebrowser_version
    completions:
      # See https://techblog.willshouse.com/2012/01/03/most-common-user-agents/
      - - "Mozilla/5.0 (Windows NT 10.0; Win64; x64) AppleWebKit/537.36 (KHTML,
          like Gecko) Chrome/81.0.4044.129 Safari/537.36"
        - Chrome 80 Win10
      - - "Mozilla/5.0 (X11; Linux x86_64) AppleWebKit/537.36 (KHTML, like
          Gecko) Chrome/81.0.4044.138 Safari/537.36"
        - Chrome 80 Linux
  supports_pattern: true
  desc: |
    User agent to send.

    The following placeholders are defined:

    * `{os_info}`: Something like "X11; Linux x86_64".
    * `{webkit_version}`: The underlying WebKit version (set to a fixed value
      with QtWebEngine).
    * `{qt_key}`: "Qt" for QtWebKit, "QtWebEngine" for QtWebEngine.
    * `{qt_version}`: The underlying Qt version.
    * `{upstream_browser_key}`: "Version" for QtWebKit, "Chrome" for QtWebEngine.
    * `{upstream_browser_version}`: The corresponding Safari/Chrome version.
    * `{qutebrowser_version}`: The currently running qutebrowser version.

    The default value is equal to the unchanged user agent of
    QtWebKit/QtWebEngine.

    Note that the value read from JavaScript is always the global value. With
    QtWebEngine between 5.12 and 5.14 (inclusive), changing the value exposed
    to JavaScript requires a restart.

content.host_blocking.enabled:
  default: true
  supports_pattern: true
  type: Bool
  desc: Enable host blocking.

content.host_blocking.lists:
  default:
    - "https://raw.githubusercontent.com/StevenBlack/hosts/master/hosts"
  type:
    name: List
    valtype: Url
    none_ok: true
  desc: |
    List of URLs of lists which contain hosts to block.

    The file can be in one of the following formats:

    - An `/etc/hosts`-like file
    - One host per line
    - A zip-file of any of the above, with either only one file, or a file
      named `hosts` (with any extension).

    It's also possible to add a local file or directory via a `file://` URL. In
    case of a directory, all files in the directory are read as adblock lists.

    The file `~/.config/qutebrowser/blocked-hosts` is always read if it exists.

content.host_blocking.whitelist:
  default: []
  type:
    name: List
    valtype: UrlPattern
    none_ok: true
  desc: >-
    A list of patterns that should always be loaded, despite being ad-blocked.

    Note this whitelists blocked hosts, not first-party URLs. As an example, if
    `example.org` loads an ad from `ads.example.org`, the whitelisted host
    should be `ads.example.org`. If you want to disable the adblocker on a
    given page, use the `content.host_blocking.enabled` setting with a URL
    pattern instead.

    Local domains are always exempt from hostblocking.

content.hyperlink_auditing:
  default: false
  type: Bool
  supports_pattern: true
  desc: Enable hyperlink auditing (`<a ping>`).

content.images:
  default: true
  type: Bool
  desc: Load images automatically in web pages.
  supports_pattern: true

content.javascript.alert:
  default: true
  type: Bool
  desc: Show javascript alerts.

content.javascript.can_access_clipboard:
  default: false
  type: Bool
  supports_pattern: true
  desc: >-
    Allow JavaScript to read from or write to the clipboard.

    With QtWebEngine, writing the clipboard as response to a user interaction
    is always allowed.

content.javascript.can_close_tabs:
  default: false
  type: Bool
  backend: QtWebKit
  supports_pattern: true
  desc: Allow JavaScript to close tabs.

content.javascript.can_open_tabs_automatically:
  default: false
  type: Bool
  supports_pattern: true
  desc: Allow JavaScript to open new tabs without user interaction.

content.javascript.enabled:
  default: true
  type: Bool
  supports_pattern: true
  desc: Enable JavaScript.

content.javascript.log:
  type:
    name: Dict
    fixed_keys: ['unknown', 'info', 'warning', 'error']
    keytype: String
    valtype:
      name: String
      valid_values:
        - none: "Don't log messages."
        - debug: Log messages with debug level.
        - info: Log messages with info level.
        - warning: Log messages with warning level.
        - error: Log messages with error level.
  default:
    unknown: debug
    info: debug
    warning: debug
    error: debug
  desc: >-
    Log levels to use for JavaScript console logging messages.

    When a JavaScript message with the level given in the dictionary key is
    logged, the corresponding dictionary value selects the qutebrowser logger
    to use.

    On QtWebKit, the "unknown" setting is always used.

    The following levels are valid: `none`, `debug`, `info`, `warning`,
    `error`.

content.javascript.modal_dialog:
  type: Bool
  default: false
  desc: Use the standard JavaScript modal dialog for `alert()` and `confirm()`.

content.javascript.prompt:
  default: true
  type: Bool
  desc: Show javascript prompts.

content.local_content_can_access_remote_urls:
  default: false
  type: Bool
  supports_pattern: true
  desc: Allow locally loaded documents to access remote URLs.

content.local_content_can_access_file_urls:
  default: true
  type: Bool
  supports_pattern: true
  desc: Allow locally loaded documents to access other local URLs.

content.local_storage:
  default: true
  type: Bool
  supports_pattern: true
  desc: Enable support for HTML 5 local storage and Web SQL.

content.media_capture:
  default: ask
  type: BoolAsk
  supports_pattern: true
  backend: QtWebEngine
  desc: Allow websites to record audio/video.

content.netrc_file:
  default: null
  type:
    name: File
    none_ok: true
  desc: >-
    Netrc-file for HTTP authentication.

    If unset, `~/.netrc` is used.

content.notifications:
  default: ask
  type: BoolAsk
  supports_pattern: true
  backend:
    QtWebEngine: Qt 5.13
    QtWebKit: true
  desc: Allow websites to show notifications.

content.pdfjs:
  default: false
  type: Bool
  supports_pattern: true
  desc: >-
    Allow pdf.js to view PDF files in the browser.

    Note that the files can still be downloaded by clicking the download button
    in the pdf.js viewer.

content.persistent_storage:
  default: ask
  type: BoolAsk
  supports_pattern: true
  backend:
    QtWebKit: false
    QtWebEngine: Qt 5.11
  desc: Allow websites to request persistent storage quota via
    `navigator.webkitPersistentStorage.requestQuota`.

content.plugins:
  default: false
  type: Bool
  supports_pattern: true
  desc: Enable plugins in Web pages.

content.print_element_backgrounds:
  type: Bool
  default: true
  backend:
    QtWebKit: true
    QtWebEngine: Qt 5.8
  supports_pattern: true
  desc: >-
    Draw the background color and images also when the page is printed.

content.private_browsing:
  type: Bool
  default: false
  desc: Open new windows in private browsing mode which does not record visited
    pages.

content.proxy:
  default: system
  type: Proxy
  desc: >-
    Proxy to use.

    In addition to the listed values, you can use a `socks://...` or
    `http://...` URL.

content.proxy_dns_requests:
  default: true
  type: Bool
  backend: QtWebKit
  desc: Send DNS requests over the configured proxy.

content.register_protocol_handler:
  default: ask
  type: BoolAsk
  supports_pattern: true
  backend:
    QtWebKit: false
    QtWebEngine: Qt 5.11
  desc: Allow websites to register protocol handlers via
    `navigator.registerProtocolHandler`.

content.ssl_strict:
  default: ask
  type: BoolAsk
  supports_pattern: true
  desc: Validate SSL handshakes.

content.user_stylesheets:
  type:
    name: ListOrValue
    valtype: File
    none_ok: True
  default: []
  desc: List of user stylesheet filenames to use.

content.webgl:
  default: true
  type: Bool
  supports_pattern: true
  desc: Enable WebGL.

content.webrtc_ip_handling_policy:
  default: all-interfaces
  type:
    name: String
    valid_values:
      - all-interfaces: WebRTC has the right to enumerate all interfaces and
            bind them to discover public interfaces.
      - default-public-and-private-interfaces: WebRTC should only use the
            default route used by http. This also exposes the associated
            default private address. Default route is the route chosen by the
            OS on a multi-homed endpoint.
      - default-public-interface-only: WebRTC should only use the default route
            used by http. This doesn't expose any local addresses.
      - disable-non-proxied-udp: WebRTC should only use TCP to contact peers or
            servers unless the proxy server supports UDP. This doesn't expose
            any local addresses either.
  default: all-interfaces
  backend:
    QtWebKit: false
    QtWebEngine: Qt 5.9.2
  restart: true
  desc: >-
    Which interfaces to expose via WebRTC.

    On Qt 5.10, this option doesn't work because of a Qt bug.

content.xss_auditing:
  type: Bool
  default: false
  supports_pattern: true
  desc: >-
    Monitor load requests for cross-site scripting attempts.

    Suspicious scripts will be blocked and reported in the inspector's
    JavaScript console.

    Note that bypasses for the XSS auditor are widely known and it can be
    abused for cross-site info leaks in some scenarios, see:
    https://www.chromium.org/developers/design-documents/xss-auditor

content.mute:
  default: false
  type: Bool
  supports_pattern: true
  desc: >-
    Automatically mute tabs.

    Note that if the `:tab-mute` command is used, the mute status for the
    affected tab is now controlled manually, and this setting doesn't have any
    effect.

# emacs: '

## completion

completion.cmd_history_max_items:
  default: 100
  type:
    name: Int
    minval: -1
  desc: >-
    Number of commands to save in the command history.

    0: no history / -1: unlimited

completion.height:
  type:
    name: PercOrInt
    minperc: 0
    maxperc: 100
    minint: 1
  default: 50%
  desc: Height (in pixels or as percentage of the window) of the completion.

completion.quick:
  default: true
  type: Bool
  desc: "Move on to the next part when there's only one possible completion
    left."

completion.show:
  default: always
  type:
    name: String
    valid_values:
      - always: Whenever a completion is available.
      - auto: Whenever a completion is requested.
      - never: Never.
  desc: When to show the autocompletion window.

completion.shrink:
  default: false
  type: Bool
  desc: Shrink the completion to be smaller than the configured size if
    there are no scrollbars.

completion.scrollbar.width:
  default: 12
  type:
    name: Int
    minval: 0
  desc: Width (in pixels) of the scrollbar in the completion window.

completion.scrollbar.padding:
  default: 2
  type:
    name: Int
    minval: 0
  desc: Padding (in pixels) of the scrollbar handle in the completion window.

completion.timestamp_format:
  type:
    name: String
    none_ok: true
  default: '%Y-%m-%d'
  desc: >-
    Format of timestamps (e.g. for the history completion).

    See https://sqlite.org/lang_datefunc.html for allowed substitutions.

completion.web_history.exclude:
  type:
    name: List
    valtype: UrlPattern
    none_ok: true
  default: []
  restart: true
  desc: >-
    A list of patterns which should not be shown in the history.

    This only affects the completion. Matching URLs are still saved in the
    history (and visible on the qute://history page), but hidden in the
    completion.

    Changing this setting will cause the completion history to be regenerated
    on the next start, which will take a short while.

completion.web_history_max_items:
  renamed: completion.web_history.max_items

completion.web_history.max_items:
  default: -1
  type:
    name: Int
    minval: -1
    maxval: maxint64
  desc: >-
    Number of URLs to show in the web history.

    0: no history / -1: unlimited

completion.delay:
  default: 0
  type:
    name: Int
    minval: 0
  desc: Delay (in milliseconds) before updating completions after typing a
    character.

completion.min_chars:
  default: 1
  type:
    name: Int
    minval: 1
  desc: Minimum amount of characters needed to update completions.

completion.use_best_match:
  type: Bool
  default: false
  desc: Execute the best-matching command on a partial match.

## downloads

downloads.location.directory:
  default: null
  type:
    name: Directory
    none_ok: true
  desc: >-
    Directory to save downloads to.

    If unset, a sensible OS-specific default is used.

downloads.location.prompt:
  default: true
  type: Bool
  desc: >-
    Prompt the user for the download location.

    If set to false, `downloads.location.directory` will be used.

downloads.location.remember:
  default: true
  type: Bool
  desc: Remember the last used download directory.

downloads.location.suggestion:
  default: path
  type:
    name: String
    valid_values:
      - path: Show only the download path.
      - filename: Show only download filename.
      - both: Show download path and filename.
  desc: What to display in the download filename input.

completion.open_categories:
  type:
    name: FlagList
    valid_values: [searchengines, quickmarks, bookmarks, history]
    none_ok: true
  default:
    - searchengines
    - quickmarks
    - bookmarks
    - history
  desc: Which categories to show (in which order) in the :open completion.

downloads.open_dispatcher:
  type:
    name: String
    none_ok: true
  default: null
  desc: >-
    Default program used to open downloads.

    If null, the default internal handler is used.

    Any `{}` in the string will be expanded to the filename, else the filename
    will be appended.

downloads.position:
  type: VerticalPosition
  default: top
  desc: Where to show the downloaded files.

downloads.remove_finished:
  default: -1
  type:
    name: Int
    minval: -1
  desc: >-
    Duration (in milliseconds) to wait before removing finished downloads.

    If set to -1, downloads are never removed.

## editor

editor.command:
  type:
    name: ShellCommand
    placeholder: true
  default: ["gvim", "-f", "{file}", "-c", "normal {line}G{column0}l"]
  desc: |
    Editor (and arguments) to use for the `open-editor` command.
    The following placeholders are defined:

    * `{file}`: Filename of the file to be edited.
    * `{line}`: Line in which the caret is found in the text.
    * `{column}`: Column in which the caret is found in the text.
    * `{line0}`: Same as `{line}`, but starting from index 0.
    * `{column0}`: Same as `{column}`, but starting from index 0.


editor.encoding:
  type: Encoding
  default: utf-8
  desc: Encoding to use for the editor.

## hints

hints.auto_follow:
  default: unique-match
  type:
    name: String
    valid_values:
      - always: "Auto-follow whenever there is only a single hint on a page."
      - unique-match: "Auto-follow whenever there is a unique non-empty match
          in either the hint string (word mode) or filter (number mode)."
      - full-match: "Follow the hint when the user typed the whole hint
          (letter, word or number mode) or the element's text (only in number
          mode)."
      - never: "The user will always need to press Enter to follow a hint."
  desc: When a hint can be automatically followed without pressing Enter.

hints.auto_follow_timeout:
  default: 0
  type: Int
  desc: Duration (in milliseconds) to ignore normal-mode key bindings after a
    successful auto-follow.

hints.border:
  default: '1px solid #E3BE23'
  type: String
  desc: CSS border value for hints.

hints.padding:
  default:
    top: 0
    bottom: 0
    left: 3
    right: 3
  type: Padding
  desc: Padding (in pixels) for hints.

hints.radius:
  default: 3
  type:
    name: Int
    minval: 0
  desc: Rounding radius (in pixels) for the edges of hints.

hints.chars:
  default: asdfghjkl
  type:
    name: UniqueCharString
    minlen: 2
    completions:
      - ['asdfghjkl', "Home row"]
      - ['aoeuidnths', "Home row (Dvorak)"]
      - ['abcdefghijklmnopqrstuvwxyz', "All letters"]
  desc: Characters used for hint strings.

hints.dictionary:
  default: /usr/share/dict/words
  type:
    name: File
    required: false
  desc: Dictionary file to be used by the word hints.

hints.find_implementation:
  default: python
  backend: QtWebKit
  type:
    name: String
    valid_values:
    - javascript: Better but slower
    - python: Slightly worse but faster
  desc: Which implementation to use to find elements to hint.

hints.hide_unmatched_rapid_hints:
  default: true
  type: Bool
  desc: Hide unmatched hints in rapid mode.

hints.min_chars:
  default: 1
  type:
    name: Int
    minval: 1
  desc: Minimum number of characters used for hint strings.

hints.mode:
  default: letter
  type:
    name: String
    valid_values:
      - number: Use numeric hints. (In this mode you can also type letters from
          the hinted element to filter and reduce the number of elements that
          are hinted.)
      - letter: Use the characters in the `hints.chars` setting.
      - word: Use hints words based on the html elements and the extra words.
  desc: Mode to use for hints.

hints.next_regexes:
  default:
    - "\\bnext\\b"
    - "\\bmore\\b"
    - "\\bnewer\\b"
    - "\\b[>\u2192\u226B]\\b"
    - "\\b(>>|\xBB)\\b"
    - "\\bcontinue\\b"
  type:
    name: List
    valtype:
      name: Regex
      flags: IGNORECASE
  desc: Comma-separated list of regular expressions to use for 'next' links.

hints.prev_regexes:
  default:
    - "\\bprev(ious)?\\b"
    - "\\bback\\b"
    - "\\bolder\\b"
    - "\\b[<\u2190\u226A]\\b"
    - "\\b(<<|\xAB)\\b"
  type:
    name: List
    valtype:
      name: Regex
      flags: IGNORECASE
  desc: Comma-separated list of regular expressions to use for 'prev' links.

hints.scatter:
  default: true
  type: Bool
  desc: >-
    Scatter hint key chains (like Vimium) or not (like dwb).

    Ignored for number hints.

hints.selectors:
  no_autoconfig: true
  default:
    all:
      - 'a'
      - 'area'
      - 'textarea'
      - 'select'
      - 'input:not([type="hidden"])'
      - 'button'
      - 'frame'
      - 'iframe'
      - 'img'
      - 'link'
      - 'summary'
      - '[onclick]'
      - '[onmousedown]'
      - '[role="link"]'
      - '[role="option"]'
      - '[role="button"]'
      - '[ng-click]'
      - '[ngClick]'
      - '[data-ng-click]'
      - '[x-ng-click]'
      - '[tabindex]'
    links:
      - 'a[href]'
      - 'area[href]'
      - 'link[href]'
      - '[role="link"][href]'
    images:
      - 'img'
    media:
      - 'audio'
      - 'img'
      - 'video'
    url:
      - '[src]'
      - '[href]'
    inputs:
      - 'input[type="text"]'
      - 'input[type="date"]'
      - 'input[type="datetime-local"]'
      - 'input[type="email"]'
      - 'input[type="month"]'
      - 'input[type="number"]'
      - 'input[type="password"]'
      - 'input[type="search"]'
      - 'input[type="tel"]'
      - 'input[type="time"]'
      - 'input[type="url"]'
      - 'input[type="week"]'
      - 'input:not([type])'
      - 'textarea'
  type:
    name: Dict
    keytype: String
    valtype:
      name: List
      none_ok: true
      valtype: String
  supports_pattern: true
  desc: CSS selectors used to determine which elements on a page should have
    hints.

hints.uppercase:
  default: false
  type: Bool
  desc: Make characters in hint strings uppercase.

hints.leave_on_load:
  default: true
  type: Bool
  desc: Leave hint mode when starting a new page load.

## input

input.escape_quits_reporter:
  type: Bool
  default: True
  desc: Allow Escape to quit the crash reporter.

input.forward_unbound_keys:
  default: auto
  type:
    name: String
    valid_values:
    - all: "Forward all unbound keys."
    - auto: "Forward unbound non-alphanumeric keys."
    - none: "Don't forward any keys."
  desc: Which unbound keys to forward to the webview in normal mode.

input.insert_mode.auto_load:
  default: false
  type: Bool
  desc: Automatically enter insert mode if an editable element is focused after
    loading the page.

input.insert_mode.auto_enter:
  default: true
  type: Bool
  desc: Enter insert mode if an editable element is clicked.

input.insert_mode.auto_leave:
  default: true
  type: Bool
  desc: Leave insert mode if a non-editable element is clicked.

input.insert_mode.plugins:
  default: false
  type: Bool
  desc: Switch to insert mode when clicking flash and other plugins.

input.insert_mode.leave_on_load:
  default: true
  type: Bool
  supports_pattern: true
  desc: >-
    Leave insert mode when starting a new page load.

    Patterns may be unreliable on this setting, and they may match the url you
    are navigating to, or the URL you are navigating from.

input.links_included_in_focus_chain:
  default: true
  type: Bool
  supports_pattern: true
  desc: Include hyperlinks in the keyboard focus chain when tabbing.

input.mouse.back_forward_buttons:
  default: true
  type: Bool
  desc: Enable back and forward buttons on the mouse.

input.mouse.rocker_gestures:
  default: false
  type: Bool
  desc: >-
    Enable Opera-like mouse rocker gestures.

    This disables the context menu.

input.partial_timeout:
  default: 5000
  type:
    name: Int
    minval: 0
    maxval: maxint
  desc: >-
    Timeout (in milliseconds) for partially typed key bindings.

    If the current input forms only partial matches, the keystring will be
    cleared after this time.

input.rocker_gestures:
  renamed: input.mouse.rocker_gestures

input.spatial_navigation:
  default: false
  type: Bool
  supports_pattern: true
  desc: >-
    Enable spatial navigation.

    Spatial navigation consists in the ability to navigate between focusable
    elements in a Web page, such as hyperlinks and form controls, by using
    Left, Right, Up and Down arrow keys. For example, if the user presses the
    Right key, heuristics determine whether there is an element he might be
    trying to reach towards the right and which element he probably wants.

## keyhint

keyhint.blacklist:
  type:
    name: List
    none_ok: true
    valtype:
      name: String
  default: []
  desc: >-
    Keychains that shouldn't be shown in the keyhint dialog.

    Globs are supported, so `;*` will blacklist all keychains starting with
    `;`. Use `*` to disable keyhints.

keyhint.radius:
  type:
    name: Int
    minval: 0
  default: 6
  desc: Rounding radius (in pixels) for the edges of the keyhint dialog.

# emacs: '

keyhint.delay:
  type:
    name: Int
    minval: 0
  default: 500
  desc: Time (in milliseconds) from pressing a key to seeing the keyhint
    dialog.

## messages

messages.timeout:
  type:
    name: Int
    minval: 0
  default: 2000
  desc: >-
    Duration (in milliseconds) to show messages in the statusbar for.

    Set to 0 to never clear messages.

messages.unfocused:
  deleted: true

## prompt

prompt.filebrowser:
  type: Bool
  default: true
  desc: Show a filebrowser in download prompts.

prompt.radius:
  type:
    name: Int
    minval: 0
  default: 8
  desc: Rounding radius (in pixels) for the edges of prompts.

## scrolling

scrolling.bar:
  type:
    name: String
    valid_values:
      - always: Always show the scrollbar.
      - never: Never show the scrollbar.
      - when-searching: Show the scrollbar when searching for text in the
            webpage. With the QtWebKit backend, this is equal to `never`.
      - overlay: Show an overlay scrollbar. With Qt < 5.11 or on macOS, this is
            unavailable and equal to `when-searching`; with the QtWebKit
            backend, this is equal to `never`. Enabling/disabling overlay
            scrollbars requires a restart.
  default: overlay
  desc: When/how to show the scrollbar.

scrolling.smooth:
  type: Bool
  default: false
  supports_pattern: true
  desc: >-
    Enable smooth scrolling for web pages.

    Note smooth scrolling does not work with the `:scroll-px` command.

## spellcheck

spellcheck.languages:
  type:
    name: List
    valtype:
      name: String
      valid_values:
        - af-ZA: Afrikaans (South Africa)
        - bg-BG: Bulgarian (Bulgaria)
        - ca-ES: Catalan (Spain)
        - cs-CZ: Czech (Czech Republic)
        - da-DK: Danish (Denmark)
        - de-DE: German (Germany)
        - el-GR: Greek (Greece)
        - en-AU: English (Australia)
        - en-CA: English (Canada)
        - en-GB: English (United Kingdom)
        - en-US: English (United States)
        - es-ES: Spanish (Spain)
        - et-EE: Estonian (Estonia)
        - fa-IR: Farsi (Iran)
        - fo-FO: Faroese (Faroe Islands)
        - fr-FR: French (France)
        - he-IL: Hebrew (Israel)
        - hi-IN: Hindi (India)
        - hr-HR: Croatian (Croatia)
        - hu-HU: Hungarian (Hungary)
        - id-ID: Indonesian (Indonesia)
        - it-IT: Italian (Italy)
        - ko: Korean
        - lt-LT: Lithuanian (Lithuania)
        - lv-LV: Latvian (Latvia)
        - nb-NO: Norwegian (Norway)
        - nl-NL: Dutch (Netherlands)
        - pl-PL: Polish (Poland)
        - pt-BR: Portuguese (Brazil)
        - pt-PT: Portuguese (Portugal)
        - ro-RO: Romanian (Romania)
        - ru-RU: Russian (Russia)
        - sh: Serbo-Croatian
        - sk-SK: Slovak (Slovakia)
        - sl-SI: Slovenian (Slovenia)
        - sq: Albanian
        - sr: Serbian
        - sv-SE: Swedish (Sweden)
        - ta-IN: Tamil (India)
        - tg-TG: Tajik (Tajikistan)
        - tr-TR: Turkish (Turkey)
        - uk-UA: Ukrainian (Ukraine)
        - vi-VN: Vietnamese (Viet Nam)
    none_ok: true
  default: []
  desc: >-
    Languages to use for spell checking.

    You can check for available languages and install dictionaries using
    scripts/dictcli.py. Run the script with -h/--help for instructions.
  backend:
    QtWebKit: false
    QtWebEngine: Qt 5.8

## statusbar

statusbar.show:
  default: always
  type:
    name: String
    valid_values:
    - always: Always show the statusbar.
    - never: Always hide the statusbar.
    - in-mode: Show the statusbar when in modes other than normal mode.
  desc: When to show the statusbar.

statusbar.padding:
  type: Padding
  default:
    top: 1
    bottom: 1
    left: 0
    right: 0
  desc: Padding (in pixels) for the statusbar.

statusbar.position:
  type: VerticalPosition
  default: bottom
  desc: Position of the status bar.

statusbar.widgets:
  type:
    name: List
    valtype:
      name: String
      valid_values:
        - url: "Current page URL."
        - scroll: "Percentage of the current page position like `10%`."
        - scroll_raw: "Raw percentage of the current page position like `10`."
        - history: "Display an arrow when possible to go back/forward in history."
        - tabs: "Current active tab, e.g. `2`."
        - keypress: "Display pressed keys when composing a vi command."
        - progress: "Progress bar for the current page loading."
    none_ok: true
  default: ['keypress', 'url', 'scroll', 'history', 'tabs', 'progress']
  desc: List of widgets displayed in the statusbar.

## tabs

tabs.background:
  default: false
  type: Bool
  desc: Open new tabs (middleclick/ctrl+click) in the background.

tabs.close_mouse_button:
  default: middle
  type:
    name: String
    valid_values:
      - right: "Close tabs on right-click."
      - middle: "Close tabs on middle-click."
      - none: "Don't close tabs using the mouse."
  desc: Mouse button with which to close tabs.

tabs.close_mouse_button_on_bar:
  default: new-tab
  type:
    name: String
    valid_values:
      - new-tab: "Open a new tab."
      - close-current: "Close the current tab."
      - close-last: "Close the last tab."
      - ignore: "Don't do anything."
  desc: How to behave when the close mouse button is pressed on the tab bar.

tabs.favicons.scale:
  default: 1.0
  type:
    name: Float
    minval: 0.0
  desc: >-
    Scaling factor for favicons in the tab bar.

    The tab size is unchanged, so big favicons also require extra
    `tabs.padding`.

tabs.favicons.show:
  default: always
  type:
    name: String
    valid_values:
      - always: Always show favicons.
      - never: Always hide favicons.
      - pinned: Show favicons only on pinned tabs.
  desc: When to show favicons in the tab bar.

tabs.last_close:
  default: ignore
  type:
    name: String
    valid_values:
      - ignore: "Don't do anything."
      - blank: "Load a blank page."
      - startpage: "Load the start page."
      - default-page: "Load the default page."
      - close: "Close the window."
  desc: How to behave when the last tab is closed.

tabs.mousewheel_switching:
  default: true
  type: Bool
  desc: Switch between tabs using the mouse wheel.

tabs.new_position.related:
  default: next
  type: NewTabPosition
  desc: >-
    Position of new tabs opened from another tab.

    See `tabs.new_position.stacking` for controlling stacking behavior.

tabs.new_position.unrelated:
  default: last
  type: NewTabPosition
  desc: >-
    Position of new tabs which are not opened from another tab.

    See `tabs.new_position.stacking` for controlling stacking behavior.

tabs.new_position.stacking:
  default: true
  type: Bool
  desc: >-
    Stack related tabs on top of each other when opened consecutively.

    Only applies for `next` and `prev` values of `tabs.new_position.related`
    and `tabs.new_position.unrelated`.

tabs.new_position.tree.new_child:
  default: first
  type: NewChildPosition
  desc: >-
    Position of new children among siblings, e.g. after calling `:open
    --relative ...` or following a link.

tabs.new_position.tree.new_sibling:
  default: first
  type: NewTabPosition
  desc: >-
    Position of siblings, e.g. after calling `:open --sibling ...`.

tabs.new_position.tree.new_toplevel:
  default: last
  type: NewTabPosition
  desc: >-
    Position of new top-level tabs related to the topmost ancestor of current
    tab, e.g. when calling `:open ...` without `--relative` or `--sibling`.

tabs.new_position.tree.promote:
  default: next
  type: NewTabPosition
  desc: >-
    Position at which a tab is placed among its new siblings after being
    promoted with `:tree-tab-promote`

tabs.new_position.tree.demote:
  default: last
  type: NewChildPosition
  desc: >-
    Position at which a tab is placed among its new siblings after being
    demoted with `:tree-tab-demote`

tabs.padding:
  default:
    top: 0
    bottom: 0
    left: 5
    right: 5
  type: Padding
  desc: Padding (in pixels) around text for tabs.

tabs.mode_on_change:
  default: normal
  type:
    name: String
    valid_values:
      - persist: "Retain the current mode."
      - restore: "Restore previously saved mode."
      - normal:  "Always revert to normal mode."
  desc: When switching tabs, what input mode is applied.

tabs.position:
  default: top
  type: Position
  desc: Position of the tab bar.

tabs.select_on_remove:
  default: 'next'
  type: SelectOnRemove
  desc: Which tab to select when the focused tab is removed.

tabs.show:
  default: always
  type:
    name: String
    valid_values:
    - always: Always show the tab bar.
    - never: Always hide the tab bar.
    - multiple: Hide the tab bar if only one tab is open.
    - switching: Show the tab bar when switching tabs.
  desc: When to show the tab bar.

tabs.show_switching_delay:
  default: 800
  type:
    name: Int
    minval: 0
    maxval: maxint
  desc: "Duration (in milliseconds) to show the tab bar before hiding it when
    tabs.show is set to 'switching'."

tabs.tabs_are_windows:
  default: false
  type: Bool
  desc: Open a new window for every tab.

tabs.title.alignment:
  default: left
  type: TextAlignment
  desc: Alignment of the text inside of tabs.

tabs.title.format:
  default: '{tree}{collapsed}{audio}{index}: {current_title}'
  type:
    name: FormatString
    fields:
      - perc
      - perc_raw
      - current_title
      - title_sep
      - index
      - id
      - scroll_pos
      - host
      - private
      - current_url
      - protocol
      - audio
      - collapsed
      - tree
    none_ok: true
  desc: |
    Format to use for the tab title.
    The following placeholders are defined:

    * `{perc}`: Percentage as a string like `[10%]`.
    * `{collapsed}`: If children tabs are hidden, the string `[...]`, empty otherwise
    * `{tree}`: The ASCII tree prefix of current tab.
    * `{perc_raw}`: Raw percentage, e.g. `10`.
    * `{current_title}`: Title of the current web page.
    * `{title_sep}`: The string ` - ` if a title is set, empty otherwise.
    * `{index}`: Index of this tab.
    * `{id}`: Internal tab ID of this tab.
    * `{scroll_pos}`: Page scroll position.
    * `{host}`: Host of the current web page.
    * `{backend}`: Either ''webkit'' or ''webengine''
    * `{private}`: Indicates when private mode is enabled.
    * `{current_url}`: URL of the current web page.
    * `{protocol}`: Protocol (http/https/...) of the current web page.
    * `{audio}`: Indicator for audio/mute status.

tabs.title.format_pinned:
  default: '{index}'
  type:
    name: FormatString
    fields:
      - perc
      - perc_raw
      - current_title
      - title_sep
      - index
      - id
      - scroll_pos
      - host
      - private
      - current_url
      - protocol
      - audio
      - collapsed
      - tree
    none_ok: true
  desc: Format to use for the tab title for pinned tabs. The same placeholders
    like for `tabs.title.format` are defined.

tabs.width.bar:
  renamed: tabs.width

tabs.width:
  default: 20%
  type:
    name: PercOrInt
    minperc: 0
    maxperc: 100
    minint: 1
  desc: "Width (in pixels or as percentage of the window) of the tab bar if
    it's vertical."

tabs.min_width:
  default: -1
  type:
    name: Int
    minval: -1
    maxval: maxint
  desc: >-
    Minimum width (in pixels) of tabs (-1 for the default minimum size behavior).

    This setting only applies when tabs are horizontal.

    This setting does not apply to pinned tabs, unless `tabs.pinned.shrink` is False.

tabs.max_width:
  default: -1
  type:
    name: Int
    minval: -1
    maxval: maxint
  desc: >-
    Maximum width (in pixels) of tabs (-1 for no maximum).

    This setting only applies when tabs are horizontal.

    This setting does not apply to pinned tabs, unless `tabs.pinned.shrink` is
    False.

    This setting may not apply properly if max_width is smaller than the
    minimum size of tab contents, or smaller than tabs.min_width.

tabs.width.indicator:
  renamed: tabs.indicator.width

tabs.indicator.width:
  default: 3
  type:
    name: Int
    minval: 0
  desc: Width (in pixels) of the progress indicator (0 to disable).

tabs.indicator_padding:
  renamed: tabs.indicator.padding

tabs.indicator.padding:
  default:
    top: 2
    bottom: 2
    left: 0
    right: 4
  type: Padding
  desc: Padding (in pixels) for tab indicators.

tabs.width.pinned:
  deleted: true

tabs.pinned.shrink:
  default: true
  type: Bool
  desc: Shrink pinned tabs down to their contents.

tabs.pinned.frozen:
    type: Bool
    default: True
    desc: Force pinned tabs to stay at fixed URL.

tabs.undo_stack_size:
  default: 100
  type:
    name: Int
    minval: -1
    maxval: maxint
  desc: Number of close tab actions to remember, per window (-1 for no maximum).

tabs.wrap:
  default: true
  type: Bool
  desc: Wrap when changing tabs.

tabs.tree_tabs:
  default: false
  type: Bool
  desc: Enable tree-tabs mode.
  restart: true

tabs.focus_stack_size:
  default: 10
  type:
    name: Int
    minval: -1
    maxval: maxint
    zero_ok: false
  desc: Maximum stack size to remember for tab switches (-1 for no maximum).

tabs.tooltips:
  default: true
  type: Bool
  desc: >-
    Show tooltips on tabs.

    Note this setting only affects windows opened after it has been set.

## url

url.auto_search:
  type:
    name: String
    valid_values:
      - naive: Use simple/naive check.
      - dns: Use DNS requests (might be slow!).
      - never: Never search automatically.
  default: naive
  desc: What search to start when something else than a URL is entered.

url.default_page:
  type: FuzzyUrl
  default: https://start.duckduckgo.com/
  desc: >-
    Page to open if :open -t/-b/-w is used without URL.

    Use `about:blank` for a blank page.

url.incdec_segments:
  type:
    name: FlagList
    valid_values: [host, port, path, query, anchor]
  default: [path, query]
  desc: URL segments where `:navigate increment/decrement` will search for
    a number.

url.open_base_url:
  type: Bool
  default: false
  desc: Open base URL of the searchengine if a searchengine shortcut is invoked without parameters.

url.searchengines:
  default:
    DEFAULT: https://duckduckgo.com/?q={}
  type:
    name: Dict
    required_keys: ['DEFAULT']
    keytype:
      name: String
      forbidden: ' '
    valtype: SearchEngineUrl
  desc: |
    Search engines which can be used via the address bar.

    Maps a search engine name (such as `DEFAULT`, or `ddg`) to a URL with a
    `{}` placeholder. The placeholder will be replaced by the search term, use
    `{{` and `}}` for literal `{`/`}` braces.

    The following further placeholds are defined to configure how special
    characters in the search terms are replaced by safe characters (called
    'quoting'):

    * `{}` and `{semiquoted}` quote everything except slashes; this is the most
      sensible choice for almost all search engines (for the search term
      `slash/and&amp` this placeholder expands to `slash/and%26amp`).
    * `{quoted}` quotes all characters (for `slash/and&amp` this placeholder
      expands to `slash%2Fand%26amp`).
    * `{unquoted}` quotes nothing (for `slash/and&amp` this placeholder
      expands to `slash/and&amp`).

    The search engine named `DEFAULT` is used when `url.auto_search` is turned
    on and something else than a URL was entered to be opened. Other search
    engines can be used by prepending the search engine name to the search
    term, e.g. `:open google qutebrowser`.

url.start_pages:
  type:
    name: ListOrValue
    valtype: FuzzyUrl
  default: ["https://start.duckduckgo.com"]
  desc: Page(s) to open at the start.

url.yank_ignored_parameters:
  type:
    name: List
    valtype: String
    none_ok: true
  default:
    - ref
    - utm_source
    - utm_medium
    - utm_campaign
    - utm_term
    - utm_content
  desc: URL parameters to strip with `:yank url`.

## window

window.hide_wayland_decoration:
  renamed: window.hide_decoration

window.hide_decoration:
  type: Bool
  default: false
  desc: |
    Hide the window decoration.

    This setting requires a restart on Wayland.

window.title_format:
  type:
    name: FormatString
    fields:
      - perc
      - perc_raw
      - current_title
      - title_sep
      - id
      - scroll_pos
      - host
      - backend
      - private
      - current_url
      - protocol
      - audio
  default: '{perc}{current_title}{title_sep}qutebrowser'
  desc: |
    Format to use for the window title. The same placeholders like for
    `tabs.title.format` are defined.

## zoom

zoom.default:
  type: Perc
  default: 100%
  desc: Default zoom level.

zoom.levels:
  type:
    name: List
    valtype:
      name: Perc
      minval: 0
  default:
    - 25%
    - 33%
    - 50%
    - 67%
    - 75%
    - 90%
    - 100%
    - 110%
    - 125%
    - 150%
    - 175%
    - 200%
    - 250%
    - 300%
    - 400%
    - 500%
  desc: Available zoom levels.

zoom.mouse_divider:
  default: 512
  type:
    name: Int
    minval: 0
  desc: Number of zoom increments to divide the mouse wheel movements to.

zoom.text_only:
  type: Bool
  default: false
  backend: QtWebKit
  supports_pattern: true
  desc: Apply the zoom factor on a frame only to the text or to all content.

## colors

colors.completion.fg:
  default: ["white", "white", "white"]
  type:
    name: ListOrValue
    valtype: QtColor
  desc: >-
    Text color of the completion widget.

    May be a single color to use for all columns or a list of three colors,
    one for each column.

colors.completion.odd.bg:
  default: '#444444'
  type: QssColor
  desc: Background color of the completion widget for odd rows.

colors.completion.even.bg:
  default: '#333333'
  type: QssColor
  desc: Background color of the completion widget for even rows.

colors.completion.category.fg:
  default: white
  type: QtColor
  desc: Foreground color of completion widget category headers.

colors.completion.category.bg:
  default: 'qlineargradient(x1:0, y1:0, x2:0, y2:1, stop:0 #888888,
    stop:1 #505050)'
  type: QssColor
  desc: Background color of the completion widget category headers.

colors.completion.category.border.top:
  default: black
  type: QssColor
  desc: Top border color of the completion widget category headers.

colors.completion.category.border.bottom:
  default: black
  type: QssColor
  desc: Bottom border color of the completion widget category headers.

colors.completion.item.selected.fg:
  default: black
  type: QtColor
  desc: Foreground color of the selected completion item.

colors.completion.item.selected.bg:
  default: '#e8c000'
  type: QssColor
  desc: Background color of the selected completion item.

colors.completion.item.selected.border.top:
  default: '#bbbb00'
  type: QssColor
  desc: Top border color of the selected completion item.

colors.completion.item.selected.border.bottom:
  default: '#bbbb00'
  type: QssColor
  desc: Bottom border color of the selected completion item.

colors.completion.item.selected.match.fg:
  default: '#ff4444'
  type: QtColor
  desc: Foreground color of the matched text in the selected completion item.

colors.completion.match.fg:
  default: '#ff4444'
  type: QtColor
  desc: Foreground color of the matched text in the completion.

colors.completion.scrollbar.fg:
  default: white
  type: QssColor
  desc: Color of the scrollbar handle in the completion view.

colors.completion.scrollbar.bg:
  default: '#333333'
  type: QssColor
  desc: Color of the scrollbar in the completion view.

colors.contextmenu.bg:
  renamed: colors.contextmenu.menu.bg

colors.contextmenu.fg:
  renamed: colors.contextmenu.menu.fg

colors.contextmenu.menu.bg:
  type:
    name: QssColor
    none_ok: true
  default: null
  desc: >-
    Background color of the context menu.

    If set to null, the Qt default is used.

colors.contextmenu.menu.fg:
  type:
    name: QssColor
    none_ok: true
  default: null
  desc: >-
    Foreground color of the context menu.

    If set to null, the Qt default is used.

colors.contextmenu.selected.bg:
  type:
    name: QssColor
    none_ok: true
  default: null
  desc: >-
    Background color of the context menu's selected item.

    If set to null, the Qt default is used.

colors.contextmenu.selected.fg:
  type:
    name: QssColor
    none_ok: true
  default: null
  desc: >-
    Foreground color of the context menu's selected item.

    If set to null, the Qt default is used.

colors.contextmenu.disabled.bg:
  type:
    name: QssColor
    none_ok: true
  default: null
  desc: >-
    Background color of disabled items in the context menu.

    If set to null, the Qt default is used.

colors.contextmenu.disabled.fg:
  type:
    name: QssColor
    none_ok: true
  default: null
  desc: >-
    Foreground color of disabled items in the context menu.

    If set to null, the Qt default is used.

colors.downloads.bar.bg:
  default: black
  type: QssColor
  desc: Background color for the download bar.

colors.downloads.start.fg:
  default: white
  type: QtColor
  desc: Color gradient start for download text.

colors.downloads.start.bg:
  default: '#0000aa'
  type: QtColor
  desc: Color gradient start for download backgrounds.

colors.downloads.stop.fg:
  default: white
  type: QtColor
  desc: Color gradient end for download text.

colors.downloads.stop.bg:
  default: '#00aa00'
  type: QtColor
  desc: Color gradient stop for download backgrounds.

colors.downloads.system.fg:
  default: rgb
  type: ColorSystem
  desc: Color gradient interpolation system for download text.

colors.downloads.system.bg:
  default: rgb
  type: ColorSystem
  desc: Color gradient interpolation system for download backgrounds.

colors.downloads.error.fg:
  default: white
  type: QtColor
  desc: Foreground color for downloads with errors.

colors.downloads.error.bg:
  default: red
  type: QtColor
  desc: Background color for downloads with errors.

colors.hints.fg:
  default: black
  type: QssColor
  desc: Font color for hints.

colors.hints.bg:
  default: qlineargradient(x1:0, y1:0, x2:0, y2:1,
    stop:0 rgba(255, 247, 133, 0.8), stop:1 rgba(255, 197, 66, 0.8))
  type: QssColor
  desc: >-
    Background color for hints.

    Note that you can use a `rgba(...)` value for transparency.

colors.hints.match.fg:
  default: green
  type: QtColor
  desc: Font color for the matched part of hints.

colors.keyhint.fg:
  default: '#FFFFFF'
  type: QssColor
  desc: Text color for the keyhint widget.

colors.keyhint.suffix.fg:
  default: '#FFFF00'
  type: QssColor
  desc: Highlight color for keys to complete the current keychain.

colors.keyhint.bg:
  default: rgba(0, 0, 0, 80%)
  type: QssColor
  desc: Background color of the keyhint widget.

colors.messages.error.fg:
  default: white
  type: QssColor
  desc: Foreground color of an error message.

colors.messages.error.bg:
  default: red
  type: QssColor
  desc: Background color of an error message.

colors.messages.error.border:
  default: '#bb0000'
  type: QssColor
  desc: Border color of an error message.

colors.messages.warning.fg:
  default: white
  type: QssColor
  desc: Foreground color of a warning message.

colors.messages.warning.bg:
  default: darkorange
  type: QssColor
  desc: Background color of a warning message.

colors.messages.warning.border:
  default: '#d47300'
  type: QssColor
  desc: Border color of a warning message.

colors.messages.info.fg:
  default: white
  type: QssColor
  desc: Foreground color of an info message.

colors.messages.info.bg:
  default: black
  type: QssColor
  desc: Background color of an info message.

colors.messages.info.border:
  default: '#333333'
  type: QssColor
  desc: Border color of an info message.

colors.prompts.fg:
  default: white
  type: QssColor
  desc: Foreground color for prompts.

colors.prompts.border:
  default: 1px solid gray
  type: String
  desc: Border used around UI elements in prompts.

colors.prompts.bg:
  default: '#444444'
  type: QssColor
  desc: Background color for prompts.

colors.prompts.selected.bg:
  default: grey
  type: QssColor
  desc: Background color for the selected item in filename prompts.

colors.statusbar.normal.fg:
  default: white
  type: QssColor
  desc: Foreground color of the statusbar.

colors.statusbar.normal.bg:
  default: black
  type: QssColor
  desc: Background color of the statusbar.

colors.statusbar.insert.fg:
  default: white
  type: QssColor
  desc: Foreground color of the statusbar in insert mode.

colors.statusbar.insert.bg:
  default: darkgreen
  type: QssColor
  desc: Background color of the statusbar in insert mode.

colors.statusbar.passthrough.fg:
  default: white
  type: QssColor
  desc: Foreground color of the statusbar in passthrough mode.

colors.statusbar.passthrough.bg:
  default: darkblue
  type: QssColor
  desc: Background color of the statusbar in passthrough mode.

colors.statusbar.private.fg:
  default: white
  type: QssColor
  desc: Foreground color of the statusbar in private browsing mode.

colors.statusbar.private.bg:
  default: '#666666'
  type: QssColor
  desc: Background color of the statusbar in private browsing mode.

colors.statusbar.command.fg:
  default: white
  type: QssColor
  desc: Foreground color of the statusbar in command mode.

colors.statusbar.command.bg:
  default: black
  type: QssColor
  desc: Background color of the statusbar in command mode.

colors.statusbar.command.private.fg:
  default: white
  type: QssColor
  desc: Foreground color of the statusbar in private browsing + command mode.

colors.statusbar.command.private.bg:
  default: darkslategray
  type: QssColor
  desc: Background color of the statusbar in private browsing + command mode.

colors.statusbar.caret.fg:
  default: white
  type: QssColor
  desc: Foreground color of the statusbar in caret mode.

colors.statusbar.caret.bg:
  default: purple
  type: QssColor
  desc: Background color of the statusbar in caret mode.

colors.statusbar.caret.selection.fg:
  default: white
  type: QssColor
  desc: Foreground color of the statusbar in caret mode with a selection.

colors.statusbar.caret.selection.bg:
  default: '#a12dff'
  type: QssColor
  desc: Background color of the statusbar in caret mode with a selection.

colors.statusbar.progress.bg:
  default: white
  type: QssColor
  desc: Background color of the progress bar.

colors.statusbar.url.fg:
  default: white
  type: QssColor
  desc: Default foreground color of the URL in the statusbar.

colors.statusbar.url.error.fg:
  default: orange
  type: QssColor
  desc: Foreground color of the URL in the statusbar on error.

colors.statusbar.url.hover.fg:
  default: aqua
  type: QssColor
  desc: Foreground color of the URL in the statusbar for hovered links.

colors.statusbar.url.success.http.fg:
  default: white
  type: QssColor
  desc: Foreground color of the URL in the statusbar on successful load (http).

colors.statusbar.url.success.https.fg:
  default: lime
  type: QssColor
  desc: Foreground color of the URL in the statusbar on successful load
    (https).

colors.statusbar.url.warn.fg:
  default: yellow
  type: QssColor
  desc: "Foreground color of the URL in the statusbar when there's a warning."

colors.tabs.bar.bg:
  default: '#555555'
  type: QssColor
  desc: Background color of the tab bar.

colors.tabs.indicator.start:
  default: '#0000aa'
  type: QtColor
  desc: Color gradient start for the tab indicator.

colors.tabs.indicator.stop:
  default: '#00aa00'
  type: QtColor
  desc: Color gradient end for the tab indicator.

colors.tabs.indicator.error:
  default: '#ff0000'
  type: QtColor
  desc: Color for the tab indicator on errors.

colors.tabs.indicator.system:
  default: rgb
  type: ColorSystem
  desc: Color gradient interpolation system for the tab indicator.

colors.tabs.odd.fg:
  default: white
  type: QtColor
  desc: Foreground color of unselected odd tabs.

colors.tabs.odd.bg:
  default: grey
  type: QtColor
  desc: Background color of unselected odd tabs.

colors.tabs.even.fg:
  default: white
  type: QtColor
  desc: Foreground color of unselected even tabs.

colors.tabs.even.bg:
  default: darkgrey
  type: QtColor
  desc: Background color of unselected even tabs.

colors.tabs.selected.odd.fg:
  default: white
  type: QtColor
  desc: Foreground color of selected odd tabs.

colors.tabs.selected.odd.bg:
  default: black
  type: QtColor
  desc: Background color of selected odd tabs.

colors.tabs.selected.even.fg:
  default: white
  type: QtColor
  desc: Foreground color of selected even tabs.

colors.tabs.selected.even.bg:
  default: black
  type: QtColor
  desc: Background color of selected even tabs.

colors.tabs.pinned.odd.fg:
  default: white
  type: QtColor
  desc: Foreground color of pinned unselected odd tabs.

colors.tabs.pinned.odd.bg:
  default: seagreen
  type: QtColor
  desc: Background color of pinned unselected odd tabs.

colors.tabs.pinned.even.fg:
  default: white
  type: QtColor
  desc: Foreground color of pinned unselected even tabs.

colors.tabs.pinned.even.bg:
  default: darkseagreen
  type: QtColor
  desc: Background color of pinned unselected even tabs.

colors.tabs.pinned.selected.odd.fg:
  default: white
  type: QtColor
  desc: Foreground color of pinned selected odd tabs.

colors.tabs.pinned.selected.odd.bg:
  default: black
  type: QtColor
  desc: Background color of pinned selected odd tabs.

colors.tabs.pinned.selected.even.fg:
  default: white
  type: QtColor
  desc: Foreground color of pinned selected even tabs.

colors.tabs.pinned.selected.even.bg:
  default: black
  type: QtColor
  desc: Background color of pinned selected even tabs.

colors.webpage.bg:
  default: white
  type:
    name: QtColor
    none_ok: true
  desc: "Background color for webpages if unset (or empty to use the theme's
    color)."

colors.webpage.force_dark_color_scheme:
  renamed: colors.webpage.prefers_color_scheme_dark

colors.webpage.prefers_color_scheme_dark:
  default: false
  type: Bool
  desc: "Force `prefers-color-scheme: dark` colors for websites."
  backend:
    QtWebEngine: Qt 5.14
    QtWebKit: false

## dark mode

colors.webpage.darkmode.enabled:
  default: false
  type: Bool
  desc: >-
    Render all web contents using a dark theme.

    Example configurations from Chromium's `chrome://flags`:


    - "With simple HSL/CIELAB/RGB-based inversion": Set
      `colors.webpage.darkmode.algorithm` accordingly.

    - "With selective image inversion": Set
      `colors.webpage.darkmode.policy.images` to `smart`.

    - "With selective inversion of non-image elements": Set
      `colors.webpage.darkmode.threshold.text` to 150 and
      `colors.webpage.darkmode.threshold.background` to 205.

    - "With selective inversion of everything": Combines the two variants
      above.
  restart: true
  backend:
    QtWebEngine: Qt 5.14
    QtWebKit: false

colors.webpage.darkmode.algorithm:
  default: lightness-cielab
  desc: "Which algorithm to use for modifying how colors are rendered with
    darkmode."
  type:
    name: String
    valid_values:
      - lightness-cielab: Modify colors by converting them to CIELAB color
            space and inverting the L value.
      - lightness-hsl: Modify colors by converting them to the HSL color space
            and inverting the lightness (i.e. the "L" in HSL).
      - brightness-rgb: Modify colors by subtracting each of r, g, and b from
            their maximum value.
      # kSimpleInvertForTesting is not exposed, as it's equivalent to
      # kInvertBrightness without gamma correction, and only available for
      # Chromium's automated tests
  restart: true
  backend:
    QtWebEngine: Qt 5.14
    QtWebKit: false

colors.webpage.darkmode.contrast:
  default: 0.0
  type:
    name: Float
    minval: -1.0
    maxval: 1.0
  desc: >-
    Contrast for dark mode.

    This only has an effect when `colors.webpage.darkmode.algorithm` is set to
    `lightness-hsl` or `brightness-rgb`.
  restart: true
  backend:
    QtWebEngine: Qt 5.14
    QtWebKit: false

colors.webpage.darkmode.policy.images:
  default: never
  type:
    name: String
    valid_values:
      - always: Apply dark mode filter to all images.
      - never: Never apply dark mode filter to any images.
      - smart: Apply dark mode based on image content.
  desc: >-
      Which images to apply dark mode to.

      WARNING: On Qt 5.15.0, this setting can cause frequent renderer process
      crashes due to a
      https://codereview.qt-project.org/c/qt/qtwebengine-chromium/+/304211[bug in Qt].
  restart: true
  backend:
    QtWebEngine: Qt 5.14
    QtWebKit: false

colors.webpage.darkmode.policy.page:
  default: smart
  type:
    name: String
    valid_values:
      - always: Apply dark mode filter to all frames, regardless of content.
      - smart: Apply dark mode filter to frames based on background color.
  desc: Which pages to apply dark mode to.
  restart: true
  backend:
    QtWebEngine: Qt 5.14
    QtWebKit: false

colors.webpage.darkmode.threshold.text:
  default: 256
  type:
    name: Int
    minval: 0
    maxval: 256
  desc: >-
      Threshold for inverting text with dark mode.

      Text colors with brightness below this threshold will be inverted, and
      above it will be left as in the original, non-dark-mode page. Set to 256
      to always invert text color or to 0 to never invert text color.
  restart: true
  backend:
    QtWebEngine: Qt 5.14
    QtWebKit: false

colors.webpage.darkmode.threshold.background:
  default: 0
  type:
    name: Int
    minval: 0
    maxval: 256
  desc: >-
      Threshold for inverting background elements with dark mode.

      Background elements with brightness above this threshold will be inverted,
      and below it will be left as in the original, non-dark-mode page. Set to
      256 to never invert the color or to 0 to always invert it.

      Note: This behavior is the opposite of
      `colors.webpage.darkmode.threshold.text`!
  restart: true
  backend:
    QtWebEngine: Qt 5.14
    QtWebKit: false

colors.webpage.darkmode.grayscale.all:
  default: false
  type: Bool
  desc: >-
    Render all colors as grayscale.

    This only has an effect when `colors.webpage.darkmode.algorithm` is set to
    `lightness-hsl` or `brightness-rgb`.
  restart: true
  backend:
    QtWebEngine: Qt 5.14
    QtWebKit: false

colors.webpage.darkmode.grayscale.images:
  default: 0.0
  type:
    name: Float
    minval: 0.0
    maxval: 1.0
  desc: >-
    Desaturation factor for images in dark mode.

    If set to 0, images are left as-is. If set to 1, images are completely
    grayscale. Values between 0 and 1 desaturate the colors accordingly.
  restart: true
  backend:
    QtWebEngine: Qt 5.14
    QtWebKit: false

# emacs: '

## fonts

fonts.default_family:
  default: []
  type:
    name: ListOrValue
    valtype: Font
    none_ok: True
  desc: >-
    Default font families to use.

    Whenever "default_family" is used in a font setting, it's replaced with the
    fonts listed here.

    If set to an empty value, a system-specific monospace default is used.

fonts.default_size:
  default: 10pt
  type:
    name: String
    regex: '(?P<size>[0-9]+((\.[0-9]+)?[pP][tT]|[pP][xX]))'
  desc: >-
    Default font size to use.

    Whenever "default_size" is used in a font setting, it's replaced with the
    size listed here.

    Valid values are either a float value with a "pt" suffix, or an integer
    value with a "px" suffix.

fonts.completion.entry:
  default: default_size default_family
  type: Font
  desc: Font used in the completion widget.

fonts.completion.category:
  default: bold default_size default_family
  type: Font
  desc: Font used in the completion categories.

fonts.contextmenu:
  type:
    name: Font
    none_ok: true
  default: null
  desc: >-
    Font used for the context menu.

    If set to null, the Qt default is used.

fonts.debug_console:
  default: default_size default_family
  type: Font
  desc: Font used for the debugging console.

fonts.downloads:
  default: default_size default_family
  type: Font
  desc: Font used for the downloadbar.

fonts.hints:
  default: bold default_size default_family
  type: Font
  desc: Font used for the hints.

fonts.keyhint:
  default: default_size default_family
  type: Font
  desc: Font used in the keyhint widget.

fonts.messages.error:
  default: default_size default_family
  type: Font
  desc: Font used for error messages.

fonts.messages.info:
  default: default_size default_family
  type: Font
  desc: Font used for info messages.

fonts.messages.warning:
  default: default_size default_family
  type: Font
  desc: Font used for warning messages.

fonts.prompts:
  default: default_size sans-serif
  type: Font
  desc: Font used for prompts.

fonts.statusbar:
  default: default_size default_family
  type: Font
  desc: Font used in the statusbar.

fonts.tabs.selected:
  default: default_size default_family
  type: Font
  desc: Font used for selected tabs.

fonts.tabs.unselected:
  default: default_size default_family
  type: Font
  desc: Font used for unselected tabs.

fonts.web.family.standard:
  default: ''
  type:
    name: FontFamily
    none_ok: true
  desc: Font family for standard fonts.

fonts.web.family.fixed:
  default: ''
  type:
    name: FontFamily
    none_ok: true
  desc: Font family for fixed fonts.

fonts.web.family.serif:
  default: ''
  type:
    name: FontFamily
    none_ok: true
  desc: Font family for serif fonts.

fonts.web.family.sans_serif:
  default: ''
  type:
    name: FontFamily
    none_ok: true
  desc: Font family for sans-serif fonts.

fonts.web.family.cursive:
  default: ''
  type:
    name: FontFamily
    none_ok: true
  desc: Font family for cursive fonts.

fonts.web.family.fantasy:
  default: ''
  type:
    name: FontFamily
    none_ok: true
  desc: Font family for fantasy fonts.

# Defaults for web_size_* from WebEngineSettings::initDefaults in
# qtwebengine/src/core/web_engine_settings.cpp and
# QWebSettings::QWebSettings() in
# qtwebkit/Source/WebKit/qt/Api/qwebsettings.cpp

fonts.web.size.default:
  default: 16
  type:
    name: Int
    minval: 1
    maxval: maxint
  desc: Default font size (in pixels) for regular text.

fonts.web.size.default_fixed:
  default: 13
  type:
    name: Int
    minval: 1
    maxval: maxint
  desc: Default font size (in pixels) for fixed-pitch text.

fonts.web.size.minimum:
  default: 0
  type:
    name: Int
    minval: 0
    maxval: maxint
  desc: Hard minimum font size (in pixels).

fonts.web.size.minimum_logical:
  # This is 0 as default on QtWebKit, and 6 on QtWebEngine - so let's
  # just go for 6 here.
  default: 6
  type:
    name: Int
    minval: 0
    maxval: maxint
  desc: Minimum logical font size (in pixels) that is applied when zooming out.

## keybindings

bindings.key_mappings:
  default:
    <Ctrl-[>: <Escape>
    <Ctrl-6>: <Ctrl-^>
    <Ctrl-M>: <Return>
    <Ctrl-J>: <Return>
    <Ctrl-I>: <Tab>
    <Shift-Return>: <Return>
    <Enter>: <Return>
    <Shift-Enter>: <Return>
    <Ctrl-Enter>: <Ctrl-Return>
  type:
    name: Dict
    none_ok: true
    keytype: Key
    valtype: Key
  desc: >-
    This setting can be used to map keys to other keys.

    When the key used as dictionary-key is pressed, the binding for the key
    used as dictionary-value is invoked instead.

    This is useful for global remappings of keys, for example to map Ctrl-[ to
    Escape.

    Note that when a key is bound (via `bindings.default` or
    `bindings.commands`), the mapping is ignored.

bindings.default:
  no_autoconfig: true
  default:
    normal:
      <Escape>: clear-keychain ;; search ;; fullscreen --leave
      o: set-cmd-text -s :open
      go: set-cmd-text :open {url:pretty}
      O: set-cmd-text -s :open -t
      gO: set-cmd-text :open -t -r {url:pretty}
      xo: set-cmd-text -s :open -b
      xO: set-cmd-text :open -b -r {url:pretty}
      wo: set-cmd-text -s :open -w
      wO: set-cmd-text :open -w {url:pretty}
      /: set-cmd-text /
      ?: set-cmd-text ?
      ":": "set-cmd-text :"
      ga: open -t
      <Ctrl-T>: open -t
      <Ctrl-N>: open -w
      <Ctrl-Shift-N>: open -p
      d: tab-close
      <Ctrl-W>: tab-close
      <Ctrl-Shift-W>: close
      D: tab-close -o
      co: tab-only
      T: tab-focus
      gm: tab-move
      gl: tab-move -
      gr: tab-move +
      J: tab-next
      <Ctrl-PgDown>: tab-next
      K: tab-prev
      <Ctrl-PgUp>: tab-prev
      gC: tab-clone
      r: reload
      <F5>: reload
      R: reload -f
      <Ctrl-F5>: reload -f
      H: back
      <back>: back
      th: back -t
      wh: back -w
      L: forward
      <forward>: forward
      tl: forward -t
      wl: forward -w
      <F11>: fullscreen
      f: hint
      F: hint all tab
      wf: hint all window
      ;b: hint all tab-bg
      ;f: hint all tab-fg
      ;h: hint all hover
      ;i: hint images
      ;I: hint images tab
      ;o: hint links fill :open {hint-url}
      ;O: hint links fill :open -t -r {hint-url}
      ;y: hint links yank
      ;Y: hint links yank-primary
      ;r: hint --rapid links tab-bg
      ;R: hint --rapid links window
      ;d: hint links download
      ;t: hint inputs
      gi: hint inputs --first
      h: scroll left
      j: scroll down
      k: scroll up
      l: scroll right
      u: undo
      <Ctrl-Shift-T>: undo
      gg: scroll-to-perc 0
      G: scroll-to-perc
      n: search-next
      N: search-prev
      i: enter-mode insert
      v: enter-mode caret
      V: enter-mode caret ;; toggle-selection --line
      "`": enter-mode set_mark
      "'": enter-mode jump_mark
      yy: yank
      yY: yank -s
      yt: yank title
      yT: yank title -s
      yd: yank domain
      yD: yank domain -s
      yp: yank pretty-url
      yP: yank pretty-url -s
      ym: yank inline [{title}]({url})
      yM: yank inline [{title}]({url}) -s
      pp: open -- {clipboard}
      pP: open -- {primary}
      Pp: open -t -- {clipboard}
      PP: open -t -- {primary}
      wp: open -w -- {clipboard}
      wP: open -w -- {primary}
      m: quickmark-save
      b: set-cmd-text -s :quickmark-load
      B: set-cmd-text -s :quickmark-load -t
      wb: set-cmd-text -s :quickmark-load -w
      M: bookmark-add
      gb: set-cmd-text -s :bookmark-load
      gB: set-cmd-text -s :bookmark-load -t
      wB: set-cmd-text -s :bookmark-load -w
      sf: save
      ss: set-cmd-text -s :set
      sl: set-cmd-text -s :set -t
      sk: set-cmd-text -s :bind
      -: zoom-out
      +: zoom-in
      =: zoom
      "[[": navigate prev
      "]]": navigate next
      "{{": navigate prev -t
      "}}": navigate next -t
      gu: navigate up
      gU: navigate up -t
      <Ctrl-A>: navigate increment
      <Ctrl-X>: navigate decrement
      wi: inspector
      gd: download
      ad: download-cancel
      cd: download-clear
      gf: view-source
      gt: set-cmd-text -s :buffer
      <Ctrl-Tab>: tab-focus last
      <Ctrl-Shift-Tab>: nop
      <Ctrl-^>: tab-focus last
      <Ctrl-V>: enter-mode passthrough
      <Ctrl-Q>: quit
      ZQ: quit
      ZZ: quit --save
      <Ctrl-F>: scroll-page 0 1
      <Ctrl-B>: scroll-page 0 -1
      <Ctrl-D>: scroll-page 0 0.5
      <Ctrl-U>: scroll-page 0 -0.5
      <Alt-1>: tab-focus 1
      g0: tab-focus 1
      g^: tab-focus 1
      <Alt-2>: tab-focus 2
      <Alt-3>: tab-focus 3
      <Alt-4>: tab-focus 4
      <Alt-5>: tab-focus 5
      <Alt-6>: tab-focus 6
      <Alt-7>: tab-focus 7
      <Alt-8>: tab-focus 8
      <Alt-9>: tab-focus -1
      g$: tab-focus -1
      <Ctrl-h>: home
      <Ctrl-s>: stop
      <Ctrl-Alt-p>: print
      Ss: open qute://settings
      Sb: open qute://bookmarks#bookmarks
      Sq: open qute://bookmarks
      Sh: open qute://history
      <Return>: follow-selected
      <Ctrl-Return>: follow-selected -t
      .: repeat-command
      <Ctrl-p>: tab-pin
      <Alt-m>: tab-mute
      gD: tab-give
      q: record-macro
      "@": run-macro
      tsh: config-cycle -p -t -u *://{url:host}/* content.javascript.enabled ;; reload
      tSh: config-cycle -p -u *://{url:host}/* content.javascript.enabled ;; reload
      tsH: config-cycle -p -t -u *://*.{url:host}/* content.javascript.enabled ;; reload
      tSH: config-cycle -p -u *://*.{url:host}/* content.javascript.enabled ;; reload
      tsu: config-cycle -p -t -u {url} content.javascript.enabled ;; reload
      tSu: config-cycle -p -u {url} content.javascript.enabled ;; reload
      tph: config-cycle -p -t -u *://{url:host}/* content.plugins ;; reload
      tPh: config-cycle -p -u *://{url:host}/* content.plugins ;; reload
      tpH: config-cycle -p -t -u *://*.{url:host}/* content.plugins ;; reload
      tPH: config-cycle -p -u *://*.{url:host}/* content.plugins ;; reload
      tpu: config-cycle -p -t -u {url} content.plugins ;; reload
      tPu: config-cycle -p -u {url} content.plugins ;; reload
      tih: config-cycle -p -t -u *://{url:host}/* content.images ;; reload
      tIh: config-cycle -p -u *://{url:host}/* content.images ;; reload
      tiH: config-cycle -p -t -u *://*.{url:host}/* content.images ;; reload
      tIH: config-cycle -p -u *://*.{url:host}/* content.images ;; reload
      tiu: config-cycle -p -t -u {url} content.images ;; reload
      tIu: config-cycle -p -u {url} content.images ;; reload
<<<<<<< HEAD
      zH: tree-tab-promote
      zL: tree-tab-demote
      zJ: tab-next -s
      zK: tab-prev -s
      zd: tab-close -r
      zg: set-cmd-text -s :tree-tab-create-group -r
      zG: set-cmd-text -s :tree-tab-create-group
      za: tree-tab-toggle-hide
      zp: tab-focus parent
      zo: set-cmd-text --space :open -tr
      zO: set-cmd-text --space :open -tS
=======
      tch: config-cycle -p -t -u *://{url:host}/* content.cookies.accept all no-3rdparty never ;; reload
      tCh: config-cycle -p -u *://{url:host}/* content.cookies.accept all no-3rdparty never ;; reload
      tcH: config-cycle -p -t -u *://*.{url:host}/* content.cookies.accept all no-3rdparty never ;; reload
      tCH: config-cycle -p -u *://*.{url:host}/* content.cookies.accept all no-3rdparty never ;; reload
      tcu: config-cycle -p -t -u {url} content.cookies.accept all no-3rdparty never ;; reload
      tCu: config-cycle -p -u {url} content.cookies.accept all no-3rdparty never ;; reload
>>>>>>> a6817bd0
    insert:
      <Ctrl-E>: open-editor
      <Shift-Ins>: insert-text -- {primary}
      <Escape>: leave-mode
    hint:
      <Return>: follow-hint
      <Ctrl-R>: hint --rapid links tab-bg
      <Ctrl-F>: hint links
      <Ctrl-B>: hint all tab-bg
      <Escape>: leave-mode
    passthrough:
      <Shift-Escape>: leave-mode
    command:
      <Ctrl-P>: command-history-prev
      <Ctrl-N>: command-history-next
      <Up>: completion-item-focus --history prev
      <Down>: completion-item-focus --history next
      <Shift-Tab>: completion-item-focus prev
      <Tab>: completion-item-focus next
      <Ctrl-Tab>: completion-item-focus next-category
      <Ctrl-Shift-Tab>: completion-item-focus prev-category
      <Ctrl-D>: completion-item-del
      <Shift-Delete>: completion-item-del
      <Ctrl-C>: completion-item-yank
      <Ctrl-Shift-C>: completion-item-yank --sel
      <Return>: command-accept
      <Ctrl-Return>: command-accept --rapid
      <Ctrl-B>: rl-backward-char
      <Ctrl-F>: rl-forward-char
      <Alt-B>: rl-backward-word
      <Alt-F>: rl-forward-word
      <Ctrl-A>: rl-beginning-of-line
      <Ctrl-E>: rl-end-of-line
      <Ctrl-U>: rl-unix-line-discard
      <Ctrl-K>: rl-kill-line
      <Alt-D>: rl-kill-word
      <Ctrl-W>: rl-unix-word-rubout
      <Alt-Backspace>: rl-backward-kill-word
      <Ctrl-Y>: rl-yank
      <Ctrl-?>: rl-delete-char
      <Ctrl-H>: rl-backward-delete-char
      <Escape>: leave-mode
    prompt:
      <Return>: prompt-accept
      <Ctrl-X>: prompt-open-download
      <Ctrl-P>: prompt-open-download --pdfjs
      <Shift-Tab>: prompt-item-focus prev
      <Up>: prompt-item-focus prev
      <Tab>: prompt-item-focus next
      <Down>: prompt-item-focus next
      <Alt-Y>: prompt-yank
      <Alt-Shift-Y>: prompt-yank --sel
      <Ctrl-B>: rl-backward-char
      <Ctrl-F>: rl-forward-char
      <Alt-B>: rl-backward-word
      <Alt-F>: rl-forward-word
      <Ctrl-A>: rl-beginning-of-line
      <Ctrl-E>: rl-end-of-line
      <Ctrl-U>: rl-unix-line-discard
      <Ctrl-K>: rl-kill-line
      <Alt-D>: rl-kill-word
      <Ctrl-W>: rl-unix-word-rubout
      <Alt-Backspace>: rl-backward-kill-word
      <Ctrl-?>: rl-delete-char
      <Ctrl-H>: rl-backward-delete-char
      <Ctrl-Y>: rl-yank
      <Escape>: leave-mode
    yesno:
      <Return>: prompt-accept
      y: prompt-accept yes
      n: prompt-accept no
      Y: prompt-accept --save yes
      N: prompt-accept --save no
      <Alt-Y>: prompt-yank
      <Alt-Shift-Y>: prompt-yank --sel
      <Escape>: leave-mode
    caret:
      v: toggle-selection
      V: toggle-selection --line
      <Space>: toggle-selection
      <Ctrl-Space>: drop-selection
      c: enter-mode normal
      j: move-to-next-line
      k: move-to-prev-line
      l: move-to-next-char
      h: move-to-prev-char
      e: move-to-end-of-word
      w: move-to-next-word
      b: move-to-prev-word
      o: reverse-selection
      "]": move-to-start-of-next-block
      "[": move-to-start-of-prev-block
      "}": move-to-end-of-next-block
      "{": move-to-end-of-prev-block
      "0": move-to-start-of-line
      $: move-to-end-of-line
      gg: move-to-start-of-document
      G: move-to-end-of-document
      Y: yank selection -s
      y: yank selection
      <Return>: yank selection
      H: scroll left
      J: scroll down
      K: scroll up
      L: scroll right
      <Escape>: leave-mode
    register:
      <Escape>: leave-mode
  type:
    name: Dict
    none_ok: true
    keytype: String  # section name
    fixed_keys: ['normal', 'insert', 'hint', 'passthrough', 'command',
                 'prompt', 'yesno', 'caret', 'register']
    valtype:
      name: Dict
      none_ok: true
      keytype: Key
      valtype: Command
  desc: >-
    Default keybindings. If you want to add bindings, modify
    `bindings.commands` instead.

    The main purpose of this setting is that you can set it to an empty
    dictionary if you want to load no default keybindings at all.

    If you want to preserve default bindings (and get new bindings when there
    is an update), use `config.bind()` in `config.py` or the `:bind` command,
    and leave this setting alone.

bindings.commands:
  default: {}
  type:
    name: Dict
    none_ok: true
    keytype: String  # section name
    fixed_keys: ['normal', 'insert', 'hint', 'passthrough', 'command',
                 'prompt', 'yesno', 'caret', 'register']
    valtype:
      name: Dict
      none_ok: true
      keytype: Key
      valtype:
        name: Command
        none_ok: true  # needed for :unbind
  desc: >-
    Keybindings mapping keys to commands in different modes.

    While it's possible to add bindings with this setting, it's recommended to
    use `config.bind()` in `config.py` or the `:bind` command, and leave this
    setting alone.

    This setting is a dictionary containing mode names and dictionaries mapping
    keys to commands:

    `{mode: {key: command}}`

    If you want to map a key to another key, check the `bindings.key_mappings`
    setting instead.

    For modifiers, you can use either `-` or `+` as delimiters, and these
    names:

      * Control: `Control`, `Ctrl`

      * Meta:    `Meta`, `Windows`, `Mod4`

      * Alt:     `Alt`, `Mod1`

      * Shift:   `Shift`

    For simple keys (no `<>`-signs), a capital letter means the key is pressed
    with Shift. For special keys (with `<>`-signs), you need to explicitly add
    `Shift-` to match a key pressed with shift.

    If you want a binding to do nothing, bind it to the `nop` command.
    If you want a default binding to be passed through to the website, bind it
    to null.

    Note that some commands which are only useful for bindings (but not used
    interactively) are hidden from the command completion. See `:help` for a
    full list of available commands.

    The following modes are available:


    * normal: Default mode, where most commands are invoked.


    * insert: Entered when an input field is focused on a website, or by
      pressing `i` in normal mode. Passes through almost all keypresses to the
      website, but has some bindings like `<Ctrl-e>` to open an external
      editor. Note that single keys can't be bound in this mode.

    * hint: Entered when `f` is pressed to select links with the keyboard. Note
      that single keys can't be bound in this mode.

    * passthrough: Similar to insert mode, but passes through all keypresses
      except `<Escape>` to leave the mode. It might be useful to bind
      `<Escape>` to some other key in this mode if you want to be able to send
      an Escape key to the website as well. Note that single keys can't be
      bound in this mode.

    * command: Entered when pressing the `:` key in order to enter a command.
      Note that single keys can't be bound in this mode.

    * prompt: Entered when there's a prompt to display, like for download
      locations or when invoked from JavaScript.

    * yesno: Entered when there's a yes/no prompt displayed.

    * caret: Entered when pressing the `v` mode, used to select text using the
      keyboard.

    * register: Entered when qutebrowser is waiting for a register name/key for
      commands like `:set-mark`.

## logging

logging.level.ram:
  default: debug
  type: LogLevel
  desc:
    Level for in-memory logs.

logging.level.console:
  default: info
  type: LogLevel
  desc:  >-
    Level for console (stdout/stderr) logs.
    Ignored if the `--loglevel` or `--debug` CLI flags are used.<|MERGE_RESOLUTION|>--- conflicted
+++ resolved
@@ -3238,7 +3238,12 @@
       tIH: config-cycle -p -u *://*.{url:host}/* content.images ;; reload
       tiu: config-cycle -p -t -u {url} content.images ;; reload
       tIu: config-cycle -p -u {url} content.images ;; reload
-<<<<<<< HEAD
+      tch: config-cycle -p -t -u *://{url:host}/* content.cookies.accept all no-3rdparty never ;; reload
+      tCh: config-cycle -p -u *://{url:host}/* content.cookies.accept all no-3rdparty never ;; reload
+      tcH: config-cycle -p -t -u *://*.{url:host}/* content.cookies.accept all no-3rdparty never ;; reload
+      tCH: config-cycle -p -u *://*.{url:host}/* content.cookies.accept all no-3rdparty never ;; reload
+      tcu: config-cycle -p -t -u {url} content.cookies.accept all no-3rdparty never ;; reload
+      tCu: config-cycle -p -u {url} content.cookies.accept all no-3rdparty never ;; reload
       zH: tree-tab-promote
       zL: tree-tab-demote
       zJ: tab-next -s
@@ -3250,14 +3255,6 @@
       zp: tab-focus parent
       zo: set-cmd-text --space :open -tr
       zO: set-cmd-text --space :open -tS
-=======
-      tch: config-cycle -p -t -u *://{url:host}/* content.cookies.accept all no-3rdparty never ;; reload
-      tCh: config-cycle -p -u *://{url:host}/* content.cookies.accept all no-3rdparty never ;; reload
-      tcH: config-cycle -p -t -u *://*.{url:host}/* content.cookies.accept all no-3rdparty never ;; reload
-      tCH: config-cycle -p -u *://*.{url:host}/* content.cookies.accept all no-3rdparty never ;; reload
-      tcu: config-cycle -p -t -u {url} content.cookies.accept all no-3rdparty never ;; reload
-      tCu: config-cycle -p -u {url} content.cookies.accept all no-3rdparty never ;; reload
->>>>>>> a6817bd0
     insert:
       <Ctrl-E>: open-editor
       <Shift-Ins>: insert-text -- {primary}
