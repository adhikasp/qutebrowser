# vim: ft=cucumber fileencoding=utf-8 sts=4 sw=4 et:

Feature: Downloading things from a website.

    Background:
        Given I set up a temporary download dir
        And I clean old downloads
        And I set downloads.remove_finished to -1

    ## starting downloads

    Scenario: Clicking an unknown link
        When I set downloads.location.prompt to false
        And I open data/downloads/downloads.html
        And I run :click-element id download
        And I wait until the download is finished
        Then the downloaded file download.bin should exist

    Scenario: Using :download
        When I set downloads.location.prompt to false
        When I run :download http://localhost:(port)/data/downloads/download.bin
        And I wait until the download is finished
        Then the downloaded file download.bin should exist

    Scenario: Using :download with no URL
        When I set storage -> prompt-download-directory to false
        And I open data/downloads/downloads.html
        And I run :download
        And I wait until the download is finished
        Then the downloaded file Simple downloads.html should exist

    Scenario: Using :download with no URL on an image
        When I set storage -> prompt-download-directory to false
        And I open data/downloads/qutebrowser.png
        And I run :download
        And I wait until the download is finished
        Then the downloaded file qutebrowser.png should exist

    Scenario: Using hints
        When I set downloads.location.prompt to false
        And I open data/downloads/downloads.html
        And I hint with args "links download" and follow a
        And I wait until the download is finished
        Then the downloaded file download.bin should exist

    Scenario: Using rapid hints
        # We don't expect any prompts with rapid hinting even if this is true
        When I set downloads.location.prompt to true
        And I open data/downloads/downloads.html
        And I hint with args "--rapid links download" and follow a
        And I run :follow-hint s
        And I wait until the download download.bin is finished
        And I wait until the download download2.bin is finished
        Then the downloaded file download.bin should exist
        Then the downloaded file download2.bin should exist

    ## Regression tests

    Scenario: Downloading which redirects with closed tab (issue 889)
        When I set tabs.last_close to blank
        And I open data/downloads/issue889.html
        And I hint with args "links download" and follow a
        And I run :tab-close
        And I wait for "* Handling redirect" in the log
        Then no crash should happen

    Scenario: Downloading with error in closed tab (issue 889)
        When I set tabs.last_close to blank
        And I open data/downloads/issue889.html
        And I hint with args "links download" and follow s
        And I run :tab-close
        And I wait for the error "Download error: * - server replied: NOT FOUND"
        And I run :download-retry
        And I wait for the error "Download error: * - server replied: NOT FOUND"
        Then no crash should happen

    Scenario: Downloading a link without path information (issue 1243)
        When I set downloads.location.suggestion to filename
        And I set downloads.location.prompt to true
        And I open data/downloads/issue1243.html
        And I hint with args "links download" and follow a
        And I wait for "Asking question <qutebrowser.utils.usertypes.Question default='qutebrowser-download' mode=<PromptMode.download: 5> text=* title='Save file to:'>, *" in the log
        Then the error "Download error: No handler found for qute://!" should be shown

    Scenario: Downloading a data: link (issue 1214)
        When I set downloads.location.suggestion to filename
        And I set downloads.location.prompt to true
        And I open data/data_link.html
        And I hint with args "links download" and follow a
        And I wait for "Asking question <qutebrowser.utils.usertypes.Question default='binary blob' mode=<PromptMode.download: 5> text=* title='Save file to:'>, *" in the log
        And I run :leave-mode
        Then no crash should happen

    Scenario: Downloading with SSL errors (issue 1413)
        When I clear SSL errors
        And I set content.ssl_strict to ask
        And I set downloads.location.prompt to false
        And I download an SSL page
        And I wait for "Entering mode KeyMode.* (reason: question asked)" in the log
        And I run :prompt-accept
        Then the error "Download error: SSL handshake failed" should be shown

    Scenario: Closing window with downloads.remove_finished timeout (issue 1242)
        When I set downloads.remove_finished to 500
        And I open data/downloads/download.bin in a new window without waiting
        And I wait until the download is finished
        And I run :close
        And I wait 0.5s
        Then no crash should happen

    Scenario: Quitting with finished downloads and confirm_quit=downloads (issue 846)
        Given I have a fresh instance
        When I set downloads.location.prompt to false
        And I set confirm_quit to [downloads]
        And I open data/downloads/download.bin without waiting
        And I wait until the download is finished
        And I run :close
        Then qutebrowser should quit

    # https://github.com/qutebrowser/qutebrowser/issues/2134
    @qtwebengine_skip
    Scenario: Downloading, then closing a tab
        When I set downloads.location.prompt to false
        And I open about:blank
        And I open data/downloads/issue2134.html in a new tab
        # This needs to be a download connected to the tabs QNAM
        And I hint with args "links normal" and follow a
        And I wait for "fetch: * -> drip" in the log
        And I run :tab-close
        And I wait for "Download drip finished" in the log
        Then the downloaded file drip should be 128 bytes big

    Scenario: Downloading a file with spaces
        When I open data/downloads/download with spaces.bin without waiting
        And I wait until the download is finished
        Then the downloaded file download with spaces.bin should exist

    @qtwebkit_skip @qt<5.9
    Scenario: Downloading a file with evil content-disposition header (Qt 5.8 or older)
        # Content-Disposition: download; filename=..%2Ffoo
        When I open response-headers?Content-Disposition=download;%20filename%3D..%252Ffoo without waiting
        And I wait until the download is finished
        Then the downloaded file ../foo should not exist
        And the downloaded file foo should exist

    @qtwebkit_skip @qt>=5.9
    Scenario: Downloading a file with evil content-disposition header (Qt 5.9 or newer)
        # Content-Disposition: download; filename=..%2Ffoo
        When I open response-headers?Content-Disposition=download;%20filename%3D..%252Ffoo without waiting
        And I wait until the download is finished
        Then the downloaded file ../foo should not exist
        And the downloaded file ..%2Ffoo should exist

    @windows
    Scenario: Downloading a file to a reserved path
        When I set downloads.location.prompt to true
        And I open data/downloads/download.bin without waiting
        And I wait for "Asking question <qutebrowser.utils.usertypes.Question default='*' mode=<PromptMode.download: 5> text='Please enter a location for <b>http://localhost:*/data/downloads/download.bin</b>' title='Save file to:'>, *" in the log
        And I run :prompt-accept COM1
        And I run :leave-mode
        Then the error "Invalid filename" should be shown

    @windows
    Scenario: Downloading a file to a drive-relative working directory
        When I set downloads.location.prompt to true
        And I open data/downloads/download.bin without waiting
        And I wait for "Asking question <qutebrowser.utils.usertypes.Question default='*' mode=<PromptMode.download: 5> text='Please enter a location for <b>http://localhost:*/data/downloads/download.bin</b>' title='Save file to:'>, *" in the log
        And I run :prompt-accept C:foobar
        And I run :leave-mode
        Then the error "Invalid filename" should be shown

    @windows
    Scenario: Downloading a file to a reserved path with :download
        When I run :download data/downloads/download.bin --dest=COM1
        Then the error "Invalid target filename" should be shown

    @windows
    Scenario: Download a file to a drive-relative working directory with :download
        When I run :download data/downloads/download.bin --dest=C:foobar
        Then the error "Invalid target filename" should be shown

    ## :download-retry

    Scenario: Retrying a failed download
        When I run :download http://localhost:(port)/does-not-exist
        And I wait for the error "Download error: * - server replied: NOT FOUND"
        And I run :download-retry
        And I wait for the error "Download error: * - server replied: NOT FOUND"
        Then the requests should be:
            does-not-exist
            does-not-exist

    @qtwebkit_skip
    Scenario: Retrying a failed download with QtWebEngine
        When I open data/downloads/issue2298.html
        And I run :click-element id download
        And I wait for "Download error: *" in the log
        And I run :download-retry
        Then the error "Retrying downloads is unsupported with QtWebEngine" should be shown

    Scenario: Retrying with count
        When I run :download http://localhost:(port)/data/downloads/download.bin
        And I run :download http://localhost:(port)/does-not-exist
        And I wait for the error "Download error: * - server replied: NOT FOUND"
        And I run :download-retry with count 2
        And I wait for the error "Download error: * - server replied: NOT FOUND"
        Then the requests should be:
            data/downloads/download.bin
            does-not-exist
            does-not-exist

    Scenario: Retrying with two failed downloads
        When I run :download http://localhost:(port)/does-not-exist
        And I run :download http://localhost:(port)/does-not-exist-2
        And I wait for the error "Download error: * - server replied: NOT FOUND"
        And I wait for the error "Download error: * - server replied: NOT FOUND"
        And I run :download-retry
        And I wait for the error "Download error: * - server replied: NOT FOUND"
        Then the requests should be:
            does-not-exist
            does-not-exist-2
            does-not-exist

    Scenario: Retrying a download which does not exist
        When I run :download-retry with count 42
        Then the error "There's no download 42!" should be shown

    Scenario: Retrying a download which did not fail
        When I run :download http://localhost:(port)/data/downloads/download.bin
        And I wait until the download is finished
        And I run :download-retry with count 1
        Then the error "Download 1 did not fail!" should be shown

    Scenario: Retrying a download with no failed ones
        When I run :download http://localhost:(port)/data/downloads/download.bin
        And I wait until the download is finished
        And I run :download-retry
        Then the error "No failed downloads!" should be shown

    ## Wrong invocations

    Scenario: :download with deprecated dest-old argument
        When I run :download http://localhost:(port)/ deprecated-argument
        Then the warning ":download [url] [dest] is deprecated - use :download --dest [dest] [url]" should be shown

    Scenario: Two destinations given
        When I run :download --dest destination2 http://localhost:(port)/ destination1
        Then the warning ":download [url] [dest] is deprecated - use :download --dest [dest] [url]" should be shown
        And the error "Can't give two destinations for the download." should be shown

    Scenario: :download --mhtml with a URL given
        When I run :download --mhtml http://foobar/
        Then the error "Can only download the current page as mhtml." should be shown

    Scenario: :download with a directory which doesn't exist
        When I run :download --dest (tmpdir)/downloads/somedir/filename http://localhost:(port)/
        Then the error "Download error: No such file or directory" should be shown

    ## mhtml downloads

    Scenario: Downloading as mhtml is available
        When I open data/title.html
        And I run :download --mhtml
        And I wait for "File successfully written." in the log
        Then the downloaded file Test title.mhtml should exist

    @qtwebengine_skip: QtWebEngine refuses to load this
    Scenario: Downloading as mhtml with non-ASCII headers
        When I open response-headers?Content-Type=text%2Fpl%C3%A4in
        And I run :download --mhtml --dest mhtml-response-headers.mhtml
        And I wait for "File successfully written." in the log
        Then the downloaded file mhtml-response-headers.mhtml should exist

    @qtwebengine_skip: https://github.com/qutebrowser/qutebrowser/issues/2288
    Scenario: Overwriting existing mhtml file
        When I set downloads.location.prompt to true
        And I open data/title.html
        And I run :download --mhtml
        And I wait for "Asking question <qutebrowser.utils.usertypes.Question default='*' mode=<PromptMode.download: 5> text='Please enter a location for <b>http://localhost:*/data/title.html</b>' title='Save file to:'>, *" in the log
        And I run :prompt-accept
        And I wait for "File successfully written." in the log
        And I run :download --mhtml
        And I wait for "Asking question <qutebrowser.utils.usertypes.Question default='*' mode=<PromptMode.download: 5> text='Please enter a location for <b>http://localhost:*/data/title.html</b>' title='Save file to:'>, *" in the log
        And I run :prompt-accept
        And I wait for "Asking question <qutebrowser.utils.usertypes.Question default=None mode=<PromptMode.yesno: 1> text='<b>*</b> already exists. Overwrite?' title='Overwrite existing file?'>, *" in the log
        And I run :prompt-accept yes
        And I wait for "File successfully written." in the log
        Then the downloaded file Test title.mhtml should exist

    Scenario: Opening a mhtml download directly
        When I set downloads.location.prompt to true
        And I open html
        And I run :download --mhtml
        And I wait for the download prompt for "*"
        And I directly open the download
        Then "Opening *.mhtml* with [*python*]" should be logged

    ## :download-cancel

    Scenario: Cancelling a download
        When I run :download http://localhost:(port)/drip?numbytes=128&duration=5
        And I run :download-cancel
        Then "cancelled" should be logged

    Scenario: Cancelling with no download and no ID
        When I run :download-cancel
        Then the error "There's no download!" should be shown

    Scenario: Cancelling a download which does not exist
        When I run :download-cancel with count 42
        Then the error "There's no download 42!" should be shown

    Scenario: Cancelling a download which is already done
        When I open data/downloads/download.bin without waiting
        And I wait until the download is finished
        And I run :download-cancel
        Then the error "Download 1 is already done!" should be shown

    Scenario: Cancelling a download which is already done (with count)
        When I open data/downloads/download.bin without waiting
        And I wait until the download is finished
        And I run :download-cancel with count 1
        Then the error "Download 1 is already done!" should be shown

    Scenario: Cancelling all downloads
        When I run :download http://localhost:(port)/drip?numbytes=128&duration=5
        And I run :download http://localhost:(port)/drip?numbytes=128&duration=5
        And I run :download-cancel --all
        Then "cancelled" should be logged
        And "cancelled" should be logged

    # https://github.com/qutebrowser/qutebrowser/issues/1535
    @qtwebengine_todo: :download --mhtml is not implemented yet
    Scenario: Cancelling an MHTML download (issue 1535)
        When I open data/downloads/issue1535.html
        And I run :download --mhtml
        And I wait for "fetch: PyQt5.QtCore.QUrl('http://localhost:*/drip?numbytes=128&duration=2') -> drip" in the log
        And I run :download-cancel
        Then no crash should happen

    ## :download-remove / :download-clear

    Scenario: Removing a download
        When I open data/downloads/download.bin without waiting
        And I wait until the download is finished
        And I run :download-remove
        Then "Removed download *" should be logged

    Scenario: Removing a download which does not exist
        When I run :download-remove with count 42
        Then the error "There's no download 42!" should be shown

    Scenario: Removing a download which is not done yet
        When I run :download http://localhost:(port)/drip?numbytes=128&duration=5
        And I run :download-remove
        Then the error "Download 1 is not done!" should be shown

    Scenario: Removing a download which is not done yet (with count)
        When I run :download http://localhost:(port)/drip?numbytes=128&duration=5
        And I run :download-remove with count 1
        Then the error "Download 1 is not done!" should be shown

    Scenario: Removing all downloads via :download-remove
        When I open data/downloads/download.bin without waiting
        And I wait until the download is finished
        And I open data/downloads/download2.bin without waiting
        And I wait until the download is finished
        And I run :download-remove --all
        Then "Removed download *" should be logged

    Scenario: Removing all downloads via :download-clear
        When I open data/downloads/download.bin without waiting
        And I wait until the download is finished
        And I open data/downloads/download2.bin without waiting
        And I wait until the download is finished
        And I run :download-clear
        Then "Removed download *" should be logged

    ## :download-delete

    Scenario: Deleting a download
        When I open data/downloads/download.bin without waiting
        And I wait until the download is finished
        And I run :download-delete
        And I wait for "deleted download *" in the log
        Then the downloaded file download.bin should not exist

    Scenario: Deleting a download which does not exist
        When I run :download-delete with count 42
        Then the error "There's no download 42!" should be shown

    Scenario: Deleting a download which is not done yet
        When I run :download http://localhost:(port)/drip?numbytes=128&duration=5
        And I run :download-delete
        Then the error "Download 1 is not done!" should be shown

    Scenario: Deleting a download which is not done yet (with count)
        When I run :download http://localhost:(port)/drip?numbytes=128&duration=5
        And I run :download-delete with count 1
        Then the error "Download 1 is not done!" should be shown

    ## :download-open

    Scenario: Opening a download
        When I open data/downloads/download.bin without waiting
        And I wait until the download is finished
        And I open the download
        Then "Opening *download.bin* with [*python*]" should be logged

    Scenario: Opening a download with a placeholder
        When I open data/downloads/download.bin without waiting
        And I wait until the download is finished
        And I open the download with a placeholder
        Then "Opening *download.bin* with [*python*]" should be logged

    Scenario: Opening a download with open_dispatcher set
        When I set a test python open_dispatcher
        And I open data/downloads/download.bin without waiting
        And I wait until the download is finished
        And I run :download-open
        Then "Opening *download.bin* with [*python*]" should be logged

    Scenario: Opening a download with open_dispatcher set and override
        When I set downloads.open_dispatcher to cat
        And I open data/downloads/download.bin without waiting
        And I wait until the download is finished
        And I open the download
        Then "Opening *download.bin* with [*python*]" should be logged

    Scenario: Opening a download which does not exist
        When I run :download-open with count 42
        Then the error "There's no download 42!" should be shown

    Scenario: Opening a download which is not done yet
        When I run :download http://localhost:(port)/drip?numbytes=128&duration=5
        And I run :download-open
        Then the error "Download 1 is not done!" should be shown

    Scenario: Opening a download which is not done yet (with count)
        When I run :download http://localhost:(port)/drip?numbytes=128&duration=5
        And I run :download-open with count 1
        Then the error "Download 1 is not done!" should be shown

    ## opening a file directly (prompt-open-download)

    Scenario: Opening a download directly
        When I set downloads.location.prompt to true
        And I open data/downloads/download.bin without waiting
        And I wait for the download prompt for "*"
        And I directly open the download
        And I wait until the download is finished
        Then "Opening *download.bin* with [*python*]" should be logged

    # https://github.com/qutebrowser/qutebrowser/issues/1728

    Scenario: Cancelling a download that should be opened
        When I set downloads.location.prompt to true
        And I run :download http://localhost:(port)/drip?numbytes=128&duration=5
        And I wait for the download prompt for "*"
        And I directly open the download
        And I run :download-cancel
        Then "* finished but not successful, not opening!" should be logged

    # https://github.com/qutebrowser/qutebrowser/issues/1725

    Scenario: Directly open a download with a very long filename
        When I set downloads.location.prompt to true
        And I open data/downloads/issue1725.html
        And I run :click-element id long-link
        And I wait for the download prompt for "*"
        And I directly open the download
        And I wait until the download is finished
        Then "Opening * with [*python*]" should be logged

    ## downloads.location.suggestion

    Scenario: downloads.location.suggestion = path
        When I set downloads.location.prompt to true
        And I set downloads.location.suggestion to path
        And I open data/downloads/download.bin without waiting
        Then the download prompt should be shown with "(tmpdir)/downloads/"

    Scenario: downloads.location.suggestion = filename
        When I set downloads.location.prompt to true
        And I set downloads.location.suggestion to filename
        And I open data/downloads/download.bin without waiting
        Then the download prompt should be shown with "download.bin"

    Scenario: downloads.location.suggestion = both
        When I set downloads.location.prompt to true
        And I set downloads.location.suggestion to both
        And I open data/downloads/download.bin without waiting
        Then the download prompt should be shown with "(tmpdir)/downloads/download.bin"

    ## downloads.location.remember

    Scenario: Remembering the last download directory
        When I set downloads.location.prompt to true
        And I set downloads.location.suggestion to both
        And I set downloads.location.remember to true
        And I open data/downloads/download.bin without waiting
        And I wait for the download prompt for "*/download.bin"
        And I run :prompt-accept (tmpdir)(dirsep)downloads(dirsep)subdir
        And I open data/downloads/download2.bin without waiting
        Then the download prompt should be shown with "(tmpdir)/downloads/subdir/download2.bin"

    Scenario: Not remembering the last download directory
        When I set downloads.location.prompt to true
        And I set downloads.location.suggestion to both
        And I set downloads.location.remember to false
        And I open data/downloads/download.bin without waiting
        And I wait for the download prompt for "(tmpdir)/downloads/download.bin"
        And I run :prompt-accept (tmpdir)(dirsep)downloads(dirsep)subdir
        And I open data/downloads/download2.bin without waiting
        Then the download prompt should be shown with "(tmpdir)/downloads/download2.bin"

    # https://github.com/qutebrowser/qutebrowser/issues/2173

    Scenario: Remembering the temporary download directory (issue 2173)
        When I set downloads.location.prompt to true
        And I set downloads.location.suggestion to both
        And I set downloads.location.remember to true
        And I open data/downloads/download.bin without waiting
        And I wait for the download prompt for "*"
        And I run :prompt-accept (tmpdir)(dirsep)downloads
        And I open data/downloads/download.bin without waiting
        And I wait for the download prompt for "*"
        And I directly open the download
        And I open data/downloads/download.bin without waiting
        Then the download prompt should be shown with "(tmpdir)/downloads/download.bin"

    # Overwriting files

    Scenario: Not overwriting an existing file
        When I set downloads.location.prompt to false
        And I run :download http://localhost:(port)/data/downloads/download.bin
        And I wait until the download is finished
        And I run :download http://localhost:(port)/data/downloads/download2.bin --dest download.bin
        And I wait for "Entering mode KeyMode.yesno *" in the log
        And I run :prompt-accept no
        Then the downloaded file download.bin should be 1 bytes big

    Scenario: Overwriting an existing file
        When I set downloads.location.prompt to false
        And I run :download http://localhost:(port)/data/downloads/download.bin
        And I wait until the download is finished
        And I run :download http://localhost:(port)/data/downloads/download2.bin --dest download.bin
        And I wait for "Entering mode KeyMode.yesno *" in the log
        And I run :prompt-accept yes
        And I wait until the download is finished
        Then the downloaded file download.bin should be 2 bytes big

    @linux
    Scenario: Not overwriting a special file
        When I set downloads.location.prompt to false
        And I run :download http://localhost:(port)/data/downloads/download.bin --dest fifo
        And I wait for "Entering mode KeyMode.yesno *" in the log
        And I run :prompt-accept no
        Then the FIFO should still be a FIFO

    ## Redirects

    Scenario: Downloading with infinite redirect
        When I set downloads.location.prompt to false
        And I run :download http://localhost:(port)/redirect/12 --dest redirection
        Then the error "Download error: Maximum redirection count reached!" should be shown
        And "Deleted *redirection" should be logged
        And the downloaded file redirection should not exist

    Scenario: Downloading with redirect to itself
        When I set downloads.location.prompt to false
        And I run :download http://localhost:(port)/custom/redirect-self
        And I wait until the download is finished
        Then the downloaded file redirect-self should exist

    Scenario: Downloading with absolute redirect
        When I set downloads.location.prompt to false
        And I run :download http://localhost:(port)/absolute-redirect/1
        And I wait until the download is finished
        Then the downloaded file 1 should exist

    Scenario: Downloading with relative redirect
        When I set downloads.location.prompt to false
        And I run :download http://localhost:(port)/relative-redirect/1
        And I wait until the download is finished
        Then the downloaded file 1 should exist

    ## Other

    Scenario: Download without a content-size
        When I set downloads.location.prompt to false
        When I run :download http://localhost:(port)/custom/content-size
        And I wait until the download is finished
        Then the downloaded file content-size should exist

    Scenario: Downloading to unwritable destination
<<<<<<< HEAD
        When I set downloads.location.prompt to false
=======
        When the unwritable dir is unwritable
        And I set storage -> prompt-download-directory to false
>>>>>>> 49b858e3
        And I run :download http://localhost:(port)/data/downloads/download.bin --dest (tmpdir)/downloads/unwritable
        Then the error "Download error: Permission denied" should be shown

    Scenario: Downloading 20MB file
        When I set downloads.location.prompt to false
        And I run :download http://localhost:(port)/custom/twenty-mb
        And I wait until the download is finished
        Then the downloaded file twenty-mb should be 20971520 bytes big

    Scenario: Downloading 20MB file with late prompt confirmation
        When I set downloads.location.prompt to true
        And I run :download http://localhost:(port)/custom/twenty-mb
        And I wait 1s
        And I run :prompt-accept
        And I wait until the download is finished
        Then the downloaded file twenty-mb should be 20971520 bytes big

    Scenario: Downloading invalid URL
        When I set downloads.location.prompt to false
        And I set url.auto_search to never
        And I run :download foo!
        Then the error "Invalid URL" should be shown

    @qtwebengine_todo: pdfjs is not implemented yet
    Scenario: Downloading via pdfjs
        Given pdfjs is available
        When I set downloads.location.prompt to false
        And I set content.pdfjs to true
        And I open data/misc/test.pdf
        And I wait for the javascript message "PDF * [*] (PDF.js: *)"
        And I run :click-element id download
        And I wait until the download is finished
        Then the downloaded file test.pdf should exist

    Scenario: Answering a question for a cancelled download (#415)
        When I set downloads.location.prompt to true
        And I run :download http://localhost:(port)/data/downloads/download.bin
        And I wait for "Asking question <qutebrowser.utils.usertypes.Question default='*' mode=<PromptMode.download: 5> text=* title='Save file to:'>, *" in the log
        And I run :download http://localhost:(port)/data/downloads/download2.bin
        And I wait for "Asking question <qutebrowser.utils.usertypes.Question default='*' mode=<PromptMode.download: 5> text=* title='Save file to:'>, *" in the log
        And I run :download-cancel with count 2
        And I run :prompt-accept
        And I wait until the download is finished
        Then the downloaded file download.bin should exist
        And the downloaded file download2.bin should not exist

    Scenario: Downloading a file with unknown size
       When I set downloads.location.prompt to false
       And I open stream-bytes/1024 without waiting
       And I wait until the download is finished
       Then the downloaded file 1024 should exist

    @qtwebengine_skip: We can't get the UA from the page there
    Scenario: user-agent when using :download
        When I open user-agent
        And I run :download --dest user-agent
        And I wait until the download is finished
        Then the downloaded file user-agent should contain Safari/

    @qtwebengine_skip: We can't get the UA from the page there
    Scenario: user-agent when using hints
        When I set hints.mode to number
        And I open /
        And I run :hint links download
        And I press the keys "us"  # user-agent
        And I run :follow-hint 0
        And I wait until the download is finished
        Then the downloaded file user-agent should contain Safari/

    @qtwebengine_skip: Handled by QtWebEngine, not by us
    Scenario: Downloading a "Internal server error" with disposition: inline (#2304)
        When I set downloads.location.prompt to false
        And I open custom/500-inline
        Then the error "Download error: *INTERNAL SERVER ERROR" should be shown<|MERGE_RESOLUTION|>--- conflicted
+++ resolved
@@ -594,12 +594,7 @@
         Then the downloaded file content-size should exist
 
     Scenario: Downloading to unwritable destination
-<<<<<<< HEAD
-        When I set downloads.location.prompt to false
-=======
-        When the unwritable dir is unwritable
-        And I set storage -> prompt-download-directory to false
->>>>>>> 49b858e3
+        When I set downloads.location.prompt to false
         And I run :download http://localhost:(port)/data/downloads/download.bin --dest (tmpdir)/downloads/unwritable
         Then the error "Download error: Permission denied" should be shown
 
